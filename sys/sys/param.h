--- conflicted
+++ resolved
@@ -60,11 +60,7 @@
  *		in the range 5 to 9.
  */
 #undef __FreeBSD_version
-<<<<<<< HEAD
-#define __FreeBSD_version 1300035	/* Master, propagated to newvers */
-=======
-#define __FreeBSD_version 1300037	/* Master, propagated to newvers */
->>>>>>> 2240d8c4
+#define __FreeBSD_version 1300038	/* Master, propagated to newvers */
 
 /*
  * __FreeBSD_kernel__ indicates that this system uses the kernel of FreeBSD,
