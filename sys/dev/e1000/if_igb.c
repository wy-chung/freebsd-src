/******************************************************************************

  Copyright (c) 2001-2013, Intel Corporation 
  All rights reserved.
  
  Redistribution and use in source and binary forms, with or without 
  modification, are permitted provided that the following conditions are met:
  
   1. Redistributions of source code must retain the above copyright notice, 
      this list of conditions and the following disclaimer.
  
   2. Redistributions in binary form must reproduce the above copyright 
      notice, this list of conditions and the following disclaimer in the 
      documentation and/or other materials provided with the distribution.
  
   3. Neither the name of the Intel Corporation nor the names of its 
      contributors may be used to endorse or promote products derived from 
      this software without specific prior written permission.
  
  THIS SOFTWARE IS PROVIDED BY THE COPYRIGHT HOLDERS AND CONTRIBUTORS "AS IS"
  AND ANY EXPRESS OR IMPLIED WARRANTIES, INCLUDING, BUT NOT LIMITED TO, THE 
  IMPLIED WARRANTIES OF MERCHANTABILITY AND FITNESS FOR A PARTICULAR PURPOSE 
  ARE DISCLAIMED. IN NO EVENT SHALL THE COPYRIGHT OWNER OR CONTRIBUTORS BE 
  LIABLE FOR ANY DIRECT, INDIRECT, INCIDENTAL, SPECIAL, EXEMPLARY, OR 
  CONSEQUENTIAL DAMAGES (INCLUDING, BUT NOT LIMITED TO, PROCUREMENT OF 
  SUBSTITUTE GOODS OR SERVICES; LOSS OF USE, DATA, OR PROFITS; OR BUSINESS 
  INTERRUPTION) HOWEVER CAUSED AND ON ANY THEORY OF LIABILITY, WHETHER IN 
  CONTRACT, STRICT LIABILITY, OR TORT (INCLUDING NEGLIGENCE OR OTHERWISE) 
  ARISING IN ANY WAY OUT OF THE USE OF THIS SOFTWARE, EVEN IF ADVISED OF THE
  POSSIBILITY OF SUCH DAMAGE.

******************************************************************************/
/*$FreeBSD$*/


#ifdef HAVE_KERNEL_OPTION_HEADERS
#include "opt_device_polling.h"
#include "opt_inet.h"
#include "opt_inet6.h"
#include "opt_altq.h"
#endif

#include <sys/param.h>
#include <sys/systm.h>
#ifndef IGB_LEGACY_TX
#include <sys/buf_ring.h>
#endif
#include <sys/bus.h>
#include <sys/endian.h>
#include <sys/kernel.h>
#include <sys/kthread.h>
#include <sys/malloc.h>
#include <sys/mbuf.h>
#include <sys/module.h>
#include <sys/rman.h>
#include <sys/socket.h>
#include <sys/sockio.h>
#include <sys/sysctl.h>
#include <sys/taskqueue.h>
#include <sys/eventhandler.h>
#include <sys/pcpu.h>
#include <sys/smp.h>
#include <machine/smp.h>
#include <machine/bus.h>
#include <machine/resource.h>

#include <net/bpf.h>
#include <net/ethernet.h>
#include <net/if.h>
#include <net/if_arp.h>
#include <net/if_dl.h>
#include <net/if_media.h>

#include <net/if_types.h>
#include <net/if_vlan_var.h>

#include <netinet/in_systm.h>
#include <netinet/in.h>
#include <netinet/if_ether.h>
#include <netinet/ip.h>
#include <netinet/ip6.h>
#include <netinet/tcp.h>
#include <netinet/tcp_lro.h>
#include <netinet/udp.h>

#include <machine/in_cksum.h>
#include <dev/led/led.h>
#include <dev/pci/pcivar.h>
#include <dev/pci/pcireg.h>

#include "e1000_api.h"
#include "e1000_82575.h"
#include "if_igb.h"

/*********************************************************************
 *  Set this to one to display debug statistics
 *********************************************************************/
int	igb_display_debug_stats = 0;

/*********************************************************************
 *  Driver version:
 *********************************************************************/
char igb_driver_version[] = "version - 2.3.10";


/*********************************************************************
 *  PCI Device ID Table
 *
 *  Used by probe to select devices to load on
 *  Last field stores an index into e1000_strings
 *  Last entry must be all 0s
 *
 *  { Vendor ID, Device ID, SubVendor ID, SubDevice ID, String Index }
 *********************************************************************/

static igb_vendor_info_t igb_vendor_info_array[] =
{
	{ 0x8086, E1000_DEV_ID_82575EB_COPPER,	PCI_ANY_ID, PCI_ANY_ID, 0},
	{ 0x8086, E1000_DEV_ID_82575EB_FIBER_SERDES,
						PCI_ANY_ID, PCI_ANY_ID, 0},
	{ 0x8086, E1000_DEV_ID_82575GB_QUAD_COPPER,
						PCI_ANY_ID, PCI_ANY_ID, 0},
	{ 0x8086, E1000_DEV_ID_82576,		PCI_ANY_ID, PCI_ANY_ID, 0},
	{ 0x8086, E1000_DEV_ID_82576_NS,	PCI_ANY_ID, PCI_ANY_ID, 0},
	{ 0x8086, E1000_DEV_ID_82576_NS_SERDES,	PCI_ANY_ID, PCI_ANY_ID, 0},
	{ 0x8086, E1000_DEV_ID_82576_FIBER,	PCI_ANY_ID, PCI_ANY_ID, 0},
	{ 0x8086, E1000_DEV_ID_82576_SERDES,	PCI_ANY_ID, PCI_ANY_ID, 0},
	{ 0x8086, E1000_DEV_ID_82576_SERDES_QUAD,
						PCI_ANY_ID, PCI_ANY_ID, 0},
	{ 0x8086, E1000_DEV_ID_82576_QUAD_COPPER,
						PCI_ANY_ID, PCI_ANY_ID, 0},
	{ 0x8086, E1000_DEV_ID_82576_QUAD_COPPER_ET2,
						PCI_ANY_ID, PCI_ANY_ID, 0},
	{ 0x8086, E1000_DEV_ID_82576_VF,	PCI_ANY_ID, PCI_ANY_ID, 0},
	{ 0x8086, E1000_DEV_ID_82580_COPPER,	PCI_ANY_ID, PCI_ANY_ID, 0},
	{ 0x8086, E1000_DEV_ID_82580_FIBER,	PCI_ANY_ID, PCI_ANY_ID, 0},
	{ 0x8086, E1000_DEV_ID_82580_SERDES,	PCI_ANY_ID, PCI_ANY_ID, 0},
	{ 0x8086, E1000_DEV_ID_82580_SGMII,	PCI_ANY_ID, PCI_ANY_ID, 0},
	{ 0x8086, E1000_DEV_ID_82580_COPPER_DUAL,
						PCI_ANY_ID, PCI_ANY_ID, 0},
	{ 0x8086, E1000_DEV_ID_82580_QUAD_FIBER,
						PCI_ANY_ID, PCI_ANY_ID, 0},
	{ 0x8086, E1000_DEV_ID_DH89XXCC_SERDES,	PCI_ANY_ID, PCI_ANY_ID, 0},
	{ 0x8086, E1000_DEV_ID_DH89XXCC_SGMII,	PCI_ANY_ID, PCI_ANY_ID, 0},
	{ 0x8086, E1000_DEV_ID_DH89XXCC_SFP,	PCI_ANY_ID, PCI_ANY_ID, 0},
	{ 0x8086, E1000_DEV_ID_DH89XXCC_BACKPLANE,
						PCI_ANY_ID, PCI_ANY_ID, 0},
	{ 0x8086, E1000_DEV_ID_I350_COPPER,	PCI_ANY_ID, PCI_ANY_ID, 0},
	{ 0x8086, E1000_DEV_ID_I350_FIBER,	PCI_ANY_ID, PCI_ANY_ID, 0},
	{ 0x8086, E1000_DEV_ID_I350_SERDES,	PCI_ANY_ID, PCI_ANY_ID, 0},
	{ 0x8086, E1000_DEV_ID_I350_SGMII,	PCI_ANY_ID, PCI_ANY_ID, 0},
	{ 0x8086, E1000_DEV_ID_I350_VF,		PCI_ANY_ID, PCI_ANY_ID, 0},
	{ 0x8086, E1000_DEV_ID_I210_COPPER,	PCI_ANY_ID, PCI_ANY_ID, 0},
	{ 0x8086, E1000_DEV_ID_I210_COPPER_IT,	PCI_ANY_ID, PCI_ANY_ID, 0},
	{ 0x8086, E1000_DEV_ID_I210_COPPER_OEM1,
						PCI_ANY_ID, PCI_ANY_ID, 0},
	{ 0x8086, E1000_DEV_ID_I210_FIBER,	PCI_ANY_ID, PCI_ANY_ID, 0},
	{ 0x8086, E1000_DEV_ID_I210_SERDES,	PCI_ANY_ID, PCI_ANY_ID, 0},
	{ 0x8086, E1000_DEV_ID_I210_SGMII,	PCI_ANY_ID, PCI_ANY_ID, 0},
	{ 0x8086, E1000_DEV_ID_I211_COPPER,	PCI_ANY_ID, PCI_ANY_ID, 0},
	/* required last entry */
	{ 0, 0, 0, 0, 0}
};

/*********************************************************************
 *  Table of branding strings for all supported NICs.
 *********************************************************************/

static char *igb_strings[] = {
	"Intel(R) PRO/1000 Network Connection"
};

/*********************************************************************
 *  Function prototypes
 *********************************************************************/
static int	igb_probe(device_t);
static int	igb_attach(device_t);
static int	igb_detach(device_t);
static int	igb_shutdown(device_t);
static int	igb_suspend(device_t);
static int	igb_resume(device_t);
#ifndef IGB_LEGACY_TX
static int	igb_mq_start(struct ifnet *, struct mbuf *);
static int	igb_mq_start_locked(struct ifnet *, struct tx_ring *);
static void	igb_qflush(struct ifnet *);
static void	igb_deferred_mq_start(void *, int);
#else
static void	igb_start(struct ifnet *);
static void	igb_start_locked(struct tx_ring *, struct ifnet *ifp);
#endif
static int	igb_ioctl(struct ifnet *, u_long, caddr_t);
static void	igb_init(void *);
static void	igb_init_locked(struct adapter *);
static void	igb_stop(void *);
static void	igb_media_status(struct ifnet *, struct ifmediareq *);
static int	igb_media_change(struct ifnet *);
static void	igb_identify_hardware(struct adapter *);
static int	igb_allocate_pci_resources(struct adapter *);
static int	igb_allocate_msix(struct adapter *);
static int	igb_allocate_legacy(struct adapter *);
static int	igb_setup_msix(struct adapter *);
static void	igb_free_pci_resources(struct adapter *);
static void	igb_local_timer(void *);
static void	igb_reset(struct adapter *);
static int	igb_setup_interface(device_t, struct adapter *);
static int	igb_allocate_queues(struct adapter *);
static void	igb_configure_queues(struct adapter *);

static int	igb_allocate_transmit_buffers(struct tx_ring *);
static void	igb_setup_transmit_structures(struct adapter *);
static void	igb_setup_transmit_ring(struct tx_ring *);
static void	igb_initialize_transmit_units(struct adapter *);
static void	igb_free_transmit_structures(struct adapter *);
static void	igb_free_transmit_buffers(struct tx_ring *);

static int	igb_allocate_receive_buffers(struct rx_ring *);
static int	igb_setup_receive_structures(struct adapter *);
static int	igb_setup_receive_ring(struct rx_ring *);
static void	igb_initialize_receive_units(struct adapter *);
static void	igb_free_receive_structures(struct adapter *);
static void	igb_free_receive_buffers(struct rx_ring *);
static void	igb_free_receive_ring(struct rx_ring *);

static void	igb_enable_intr(struct adapter *);
static void	igb_disable_intr(struct adapter *);
static void	igb_update_stats_counters(struct adapter *);
static bool	igb_txeof(struct tx_ring *);

static __inline	void igb_rx_discard(struct rx_ring *, int);
static __inline void igb_rx_input(struct rx_ring *,
		    struct ifnet *, struct mbuf *, u32);

static bool	igb_rxeof(struct igb_queue *, int, int *);
static void	igb_rx_checksum(u32, struct mbuf *, u32);
static bool	igb_tx_ctx_setup(struct tx_ring *, struct mbuf *);
static bool	igb_tso_setup(struct tx_ring *, struct mbuf *, int,
		    struct ip *, struct tcphdr *);
static void	igb_set_promisc(struct adapter *);
static void	igb_disable_promisc(struct adapter *);
static void	igb_set_multi(struct adapter *);
static void	igb_update_link_status(struct adapter *);
static void	igb_refresh_mbufs(struct rx_ring *, int);

static void	igb_register_vlan(void *, struct ifnet *, u16);
static void	igb_unregister_vlan(void *, struct ifnet *, u16);
static void	igb_setup_vlan_hw_support(struct adapter *);

static int	igb_xmit(struct tx_ring *, struct mbuf **);
static int	igb_dma_malloc(struct adapter *, bus_size_t,
		    struct igb_dma_alloc *, int);
static void	igb_dma_free(struct adapter *, struct igb_dma_alloc *);
static int	igb_sysctl_nvm_info(SYSCTL_HANDLER_ARGS);
static void	igb_print_nvm_info(struct adapter *);
static int 	igb_is_valid_ether_addr(u8 *);
static void     igb_add_hw_stats(struct adapter *);

static void	igb_vf_init_stats(struct adapter *);
static void	igb_update_vf_stats_counters(struct adapter *);

/* Management and WOL Support */
static void	igb_init_manageability(struct adapter *);
static void	igb_release_manageability(struct adapter *);
static void     igb_get_hw_control(struct adapter *);
static void     igb_release_hw_control(struct adapter *);
static void     igb_enable_wakeup(device_t);
static void     igb_led_func(void *, int);

static int	igb_irq_fast(void *);
static void	igb_msix_que(void *);
static void	igb_msix_link(void *);
static void	igb_handle_que(void *context, int pending);
static void	igb_handle_link(void *context, int pending);
static void	igb_handle_link_locked(struct adapter *);

static void	igb_set_sysctl_value(struct adapter *, const char *,
		    const char *, int *, int);
static int	igb_set_flowcntl(SYSCTL_HANDLER_ARGS);
static int	igb_sysctl_dmac(SYSCTL_HANDLER_ARGS);
static int	igb_sysctl_eee(SYSCTL_HANDLER_ARGS);

#ifdef DEVICE_POLLING
static poll_handler_t igb_poll;
#endif /* POLLING */

/*********************************************************************
 *  FreeBSD Device Interface Entry Points
 *********************************************************************/

static device_method_t igb_methods[] = {
	/* Device interface */
	DEVMETHOD(device_probe, igb_probe),
	DEVMETHOD(device_attach, igb_attach),
	DEVMETHOD(device_detach, igb_detach),
	DEVMETHOD(device_shutdown, igb_shutdown),
	DEVMETHOD(device_suspend, igb_suspend),
	DEVMETHOD(device_resume, igb_resume),
	DEVMETHOD_END
};

static driver_t igb_driver = {
	"igb", igb_methods, sizeof(struct adapter),
};

static devclass_t igb_devclass;
DRIVER_MODULE(igb, pci, igb_driver, igb_devclass, 0, 0);
MODULE_DEPEND(igb, pci, 1, 1, 1);
MODULE_DEPEND(igb, ether, 1, 1, 1);

/*********************************************************************
 *  Tunable default values.
 *********************************************************************/

static SYSCTL_NODE(_hw, OID_AUTO, igb, CTLFLAG_RD, 0, "IGB driver parameters");

/* Descriptor defaults */
static int igb_rxd = IGB_DEFAULT_RXD;
static int igb_txd = IGB_DEFAULT_TXD;
TUNABLE_INT("hw.igb.rxd", &igb_rxd);
TUNABLE_INT("hw.igb.txd", &igb_txd);
SYSCTL_INT(_hw_igb, OID_AUTO, rxd, CTLFLAG_RDTUN, &igb_rxd, 0,
    "Number of receive descriptors per queue");
SYSCTL_INT(_hw_igb, OID_AUTO, txd, CTLFLAG_RDTUN, &igb_txd, 0,
    "Number of transmit descriptors per queue");

/*
** AIM: Adaptive Interrupt Moderation
** which means that the interrupt rate
** is varied over time based on the
** traffic for that interrupt vector
*/
static int igb_enable_aim = TRUE;
TUNABLE_INT("hw.igb.enable_aim", &igb_enable_aim);
SYSCTL_INT(_hw_igb, OID_AUTO, enable_aim, CTLFLAG_RW, &igb_enable_aim, 0,
    "Enable adaptive interrupt moderation");

/*
 * MSIX should be the default for best performance,
 * but this allows it to be forced off for testing.
 */         
static int igb_enable_msix = 1;
TUNABLE_INT("hw.igb.enable_msix", &igb_enable_msix);
SYSCTL_INT(_hw_igb, OID_AUTO, enable_msix, CTLFLAG_RDTUN, &igb_enable_msix, 0,
    "Enable MSI-X interrupts");

/*
** Tuneable Interrupt rate
*/
static int igb_max_interrupt_rate = 8000;
TUNABLE_INT("hw.igb.max_interrupt_rate", &igb_max_interrupt_rate);
SYSCTL_INT(_hw_igb, OID_AUTO, max_interrupt_rate, CTLFLAG_RDTUN,
    &igb_max_interrupt_rate, 0, "Maximum interrupts per second");

#if __FreeBSD_version >= 800000
/*
** Tuneable number of buffers in the buf-ring (drbr_xxx)
*/
static int igb_buf_ring_size = IGB_BR_SIZE;
TUNABLE_INT("hw.igb.buf_ring_size", &igb_buf_ring_size);
SYSCTL_INT(_hw_igb, OID_AUTO, buf_ring_size, CTLFLAG_RDTUN,
    &igb_buf_ring_size, 0, "Size of the bufring");
#endif

/*
** Header split causes the packet header to
** be dma'd to a seperate mbuf from the payload.
** this can have memory alignment benefits. But
** another plus is that small packets often fit
** into the header and thus use no cluster. Its
** a very workload dependent type feature.
*/
static int igb_header_split = FALSE;
TUNABLE_INT("hw.igb.hdr_split", &igb_header_split);
SYSCTL_INT(_hw_igb, OID_AUTO, header_split, CTLFLAG_RDTUN, &igb_header_split, 0,
    "Enable receive mbuf header split");

/*
** This will autoconfigure based on the
** number of CPUs and max supported
** MSIX messages if left at 0.
*/
static int igb_num_queues = 0;
TUNABLE_INT("hw.igb.num_queues", &igb_num_queues);
SYSCTL_INT(_hw_igb, OID_AUTO, num_queues, CTLFLAG_RDTUN, &igb_num_queues, 0,
    "Number of queues to configure, 0 indicates autoconfigure");

/*
** Global variable to store last used CPU when binding queues
** to CPUs in igb_allocate_msix.  Starts at CPU_FIRST and increments when a
** queue is bound to a cpu.
*/
static int igb_last_bind_cpu = -1;

/* How many packets rxeof tries to clean at a time */
static int igb_rx_process_limit = 100;
TUNABLE_INT("hw.igb.rx_process_limit", &igb_rx_process_limit);
SYSCTL_INT(_hw_igb, OID_AUTO, rx_process_limit, CTLFLAG_RDTUN,
    &igb_rx_process_limit, 0,
    "Maximum number of received packets to process at a time, -1 means unlimited");

#ifdef DEV_NETMAP	/* see ixgbe.c for details */
#include <dev/netmap/if_igb_netmap.h>
#endif /* DEV_NETMAP */
/*********************************************************************
 *  Device identification routine
 *
 *  igb_probe determines if the driver should be loaded on
 *  adapter based on PCI vendor/device id of the adapter.
 *
 *  return BUS_PROBE_DEFAULT on success, positive on failure
 *********************************************************************/

static int
igb_probe(device_t dev)
{
	char		adapter_name[60];
	uint16_t	pci_vendor_id = 0;
	uint16_t	pci_device_id = 0;
	uint16_t	pci_subvendor_id = 0;
	uint16_t	pci_subdevice_id = 0;
	igb_vendor_info_t *ent;

	INIT_DEBUGOUT("igb_probe: begin");

	pci_vendor_id = pci_get_vendor(dev);
	if (pci_vendor_id != IGB_VENDOR_ID)
		return (ENXIO);

	pci_device_id = pci_get_device(dev);
	pci_subvendor_id = pci_get_subvendor(dev);
	pci_subdevice_id = pci_get_subdevice(dev);

	ent = igb_vendor_info_array;
	while (ent->vendor_id != 0) {
		if ((pci_vendor_id == ent->vendor_id) &&
		    (pci_device_id == ent->device_id) &&

		    ((pci_subvendor_id == ent->subvendor_id) ||
		    (ent->subvendor_id == PCI_ANY_ID)) &&

		    ((pci_subdevice_id == ent->subdevice_id) ||
		    (ent->subdevice_id == PCI_ANY_ID))) {
			sprintf(adapter_name, "%s %s",
				igb_strings[ent->index],
				igb_driver_version);
			device_set_desc_copy(dev, adapter_name);
			return (BUS_PROBE_DEFAULT);
		}
		ent++;
	}

	return (ENXIO);
}

/*********************************************************************
 *  Device initialization routine
 *
 *  The attach entry point is called when the driver is being loaded.
 *  This routine identifies the type of hardware, allocates all resources
 *  and initializes the hardware.
 *
 *  return 0 on success, positive on failure
 *********************************************************************/

static int
igb_attach(device_t dev)
{
	struct adapter	*adapter;
	int		error = 0;
	u16		eeprom_data;

	INIT_DEBUGOUT("igb_attach: begin");

	if (resource_disabled("igb", device_get_unit(dev))) {
		device_printf(dev, "Disabled by device hint\n");
		return (ENXIO);
	}

	adapter = device_get_softc(dev);
	adapter->dev = adapter->osdep.dev = dev;
	IGB_CORE_LOCK_INIT(adapter, device_get_nameunit(dev));

	/* SYSCTL stuff */
	SYSCTL_ADD_PROC(device_get_sysctl_ctx(dev),
	    SYSCTL_CHILDREN(device_get_sysctl_tree(dev)),
	    OID_AUTO, "nvm", CTLTYPE_INT|CTLFLAG_RW, adapter, 0,
	    igb_sysctl_nvm_info, "I", "NVM Information");

	igb_set_sysctl_value(adapter, "enable_aim",
	    "Interrupt Moderation", &adapter->enable_aim,
	    igb_enable_aim);

	SYSCTL_ADD_PROC(device_get_sysctl_ctx(dev),
	    SYSCTL_CHILDREN(device_get_sysctl_tree(dev)),
	    OID_AUTO, "fc", CTLTYPE_INT|CTLFLAG_RW,
	    adapter, 0, igb_set_flowcntl, "I", "Flow Control");

	callout_init_mtx(&adapter->timer, &adapter->core_mtx, 0);

	/* Determine hardware and mac info */
	igb_identify_hardware(adapter);

	/* Setup PCI resources */
	if (igb_allocate_pci_resources(adapter)) {
		device_printf(dev, "Allocation of PCI resources failed\n");
		error = ENXIO;
		goto err_pci;
	}

	/* Do Shared Code initialization */
	if (e1000_setup_init_funcs(&adapter->hw, TRUE)) {
		device_printf(dev, "Setup of Shared code failed\n");
		error = ENXIO;
		goto err_pci;
	}

	e1000_get_bus_info(&adapter->hw);

	/* Sysctl for limiting the amount of work done in the taskqueue */
	igb_set_sysctl_value(adapter, "rx_processing_limit",
	    "max number of rx packets to process",
	    &adapter->rx_process_limit, igb_rx_process_limit);

	/*
	 * Validate number of transmit and receive descriptors. It
	 * must not exceed hardware maximum, and must be multiple
	 * of E1000_DBA_ALIGN.
	 */
	if (((igb_txd * sizeof(struct e1000_tx_desc)) % IGB_DBA_ALIGN) != 0 ||
	    (igb_txd > IGB_MAX_TXD) || (igb_txd < IGB_MIN_TXD)) {
		device_printf(dev, "Using %d TX descriptors instead of %d!\n",
		    IGB_DEFAULT_TXD, igb_txd);
		adapter->num_tx_desc = IGB_DEFAULT_TXD;
	} else
		adapter->num_tx_desc = igb_txd;
	if (((igb_rxd * sizeof(struct e1000_rx_desc)) % IGB_DBA_ALIGN) != 0 ||
	    (igb_rxd > IGB_MAX_RXD) || (igb_rxd < IGB_MIN_RXD)) {
		device_printf(dev, "Using %d RX descriptors instead of %d!\n",
		    IGB_DEFAULT_RXD, igb_rxd);
		adapter->num_rx_desc = IGB_DEFAULT_RXD;
	} else
		adapter->num_rx_desc = igb_rxd;

	adapter->hw.mac.autoneg = DO_AUTO_NEG;
	adapter->hw.phy.autoneg_wait_to_complete = FALSE;
	adapter->hw.phy.autoneg_advertised = AUTONEG_ADV_DEFAULT;

	/* Copper options */
	if (adapter->hw.phy.media_type == e1000_media_type_copper) {
		adapter->hw.phy.mdix = AUTO_ALL_MODES;
		adapter->hw.phy.disable_polarity_correction = FALSE;
		adapter->hw.phy.ms_type = IGB_MASTER_SLAVE;
	}

	/*
	 * Set the frame limits assuming
	 * standard ethernet sized frames.
	 */
	adapter->max_frame_size = ETHERMTU + ETHER_HDR_LEN + ETHERNET_FCS_SIZE;
	adapter->min_frame_size = ETH_ZLEN + ETHERNET_FCS_SIZE;

	/*
	** Allocate and Setup Queues
	*/
	if (igb_allocate_queues(adapter)) {
		error = ENOMEM;
		goto err_pci;
	}

	/* Allocate the appropriate stats memory */
	if (adapter->vf_ifp) {
		adapter->stats =
		    (struct e1000_vf_stats *)malloc(sizeof \
		    (struct e1000_vf_stats), M_DEVBUF, M_NOWAIT | M_ZERO);
		igb_vf_init_stats(adapter);
	} else
		adapter->stats =
		    (struct e1000_hw_stats *)malloc(sizeof \
		    (struct e1000_hw_stats), M_DEVBUF, M_NOWAIT | M_ZERO);
	if (adapter->stats == NULL) {
		device_printf(dev, "Can not allocate stats memory\n");
		error = ENOMEM;
		goto err_late;
	}

	/* Allocate multicast array memory. */
	adapter->mta = malloc(sizeof(u8) * ETH_ADDR_LEN *
	    MAX_NUM_MULTICAST_ADDRESSES, M_DEVBUF, M_NOWAIT);
	if (adapter->mta == NULL) {
		device_printf(dev, "Can not allocate multicast setup array\n");
		error = ENOMEM;
		goto err_late;
	}

	/* Some adapter-specific advanced features */
	if (adapter->hw.mac.type >= e1000_i350) {
		SYSCTL_ADD_PROC(device_get_sysctl_ctx(dev),
		    SYSCTL_CHILDREN(device_get_sysctl_tree(dev)),
		    OID_AUTO, "dmac", CTLTYPE_INT|CTLFLAG_RW,
		    adapter, 0, igb_sysctl_dmac, "I", "DMA Coalesce");
		SYSCTL_ADD_PROC(device_get_sysctl_ctx(dev),
		    SYSCTL_CHILDREN(device_get_sysctl_tree(dev)),
		    OID_AUTO, "eee_disabled", CTLTYPE_INT|CTLFLAG_RW,
		    adapter, 0, igb_sysctl_eee, "I",
		    "Disable Energy Efficient Ethernet");
		if (adapter->hw.phy.media_type == e1000_media_type_copper)
			e1000_set_eee_i350(&adapter->hw);
	}

	/*
	** Start from a known state, this is
	** important in reading the nvm and
	** mac from that.
	*/
	e1000_reset_hw(&adapter->hw);

	/* Make sure we have a good EEPROM before we read from it */
	if (((adapter->hw.mac.type != e1000_i210) &&
	    (adapter->hw.mac.type != e1000_i211)) &&
	    (e1000_validate_nvm_checksum(&adapter->hw) < 0)) {
		/*
		** Some PCI-E parts fail the first check due to
		** the link being in sleep state, call it again,
		** if it fails a second time its a real issue.
		*/
		if (e1000_validate_nvm_checksum(&adapter->hw) < 0) {
			device_printf(dev,
			    "The EEPROM Checksum Is Not Valid\n");
			error = EIO;
			goto err_late;
		}
	}

	/*
	** Copy the permanent MAC address out of the EEPROM
	*/
	if (e1000_read_mac_addr(&adapter->hw) < 0) {
		device_printf(dev, "EEPROM read error while reading MAC"
		    " address\n");
		error = EIO;
		goto err_late;
	}
	/* Check its sanity */
	if (!igb_is_valid_ether_addr(adapter->hw.mac.addr)) {
		device_printf(dev, "Invalid MAC address\n");
		error = EIO;
		goto err_late;
	}

	/* Setup OS specific network interface */
	if (igb_setup_interface(dev, adapter) != 0)
		goto err_late;

	/* Now get a good starting state */
	igb_reset(adapter);

	/* Initialize statistics */
	igb_update_stats_counters(adapter);

	adapter->hw.mac.get_link_status = 1;
	igb_update_link_status(adapter);

	/* Indicate SOL/IDER usage */
	if (e1000_check_reset_block(&adapter->hw))
		device_printf(dev,
		    "PHY reset is blocked due to SOL/IDER session.\n");

	/* Determine if we have to control management hardware */
	adapter->has_manage = e1000_enable_mng_pass_thru(&adapter->hw);

	/*
	 * Setup Wake-on-Lan
	 */
	/* APME bit in EEPROM is mapped to WUC.APME */
	eeprom_data = E1000_READ_REG(&adapter->hw, E1000_WUC) & E1000_WUC_APME;
	if (eeprom_data)
		adapter->wol = E1000_WUFC_MAG;

	/* Register for VLAN events */
	adapter->vlan_attach = EVENTHANDLER_REGISTER(vlan_config,
	     igb_register_vlan, adapter, EVENTHANDLER_PRI_FIRST);
	adapter->vlan_detach = EVENTHANDLER_REGISTER(vlan_unconfig,
	     igb_unregister_vlan, adapter, EVENTHANDLER_PRI_FIRST);

	igb_add_hw_stats(adapter);

	/* Tell the stack that the interface is not active */
	adapter->ifp->if_drv_flags &= ~IFF_DRV_RUNNING;
	adapter->ifp->if_drv_flags |=  IFF_DRV_OACTIVE;

	adapter->led_dev = led_create(igb_led_func, adapter,
	    device_get_nameunit(dev));

	/* 
	** Configure Interrupts
	*/
	if ((adapter->msix > 1) && (igb_enable_msix))
		error = igb_allocate_msix(adapter);
	else /* MSI or Legacy */
		error = igb_allocate_legacy(adapter);
	if (error)
		goto err_late;

#ifdef DEV_NETMAP
	igb_netmap_attach(adapter);
#endif /* DEV_NETMAP */
	INIT_DEBUGOUT("igb_attach: end");

	return (0);

err_late:
	igb_detach(dev);
	igb_free_transmit_structures(adapter);
	igb_free_receive_structures(adapter);
	igb_release_hw_control(adapter);
err_pci:
	igb_free_pci_resources(adapter);
	if (adapter->ifp != NULL)
		if_free(adapter->ifp);
	free(adapter->mta, M_DEVBUF);
	IGB_CORE_LOCK_DESTROY(adapter);

	return (error);
}

/*********************************************************************
 *  Device removal routine
 *
 *  The detach entry point is called when the driver is being removed.
 *  This routine stops the adapter and deallocates all the resources
 *  that were allocated for driver operation.
 *
 *  return 0 on success, positive on failure
 *********************************************************************/

static int
igb_detach(device_t dev)
{
	struct adapter	*adapter = device_get_softc(dev);
	struct ifnet	*ifp = adapter->ifp;

	INIT_DEBUGOUT("igb_detach: begin");

	/* Make sure VLANS are not using driver */
	if (adapter->ifp->if_vlantrunk != NULL) {
		device_printf(dev,"Vlan in use, detach first\n");
		return (EBUSY);
	}

	ether_ifdetach(adapter->ifp);

	if (adapter->led_dev != NULL)
		led_destroy(adapter->led_dev);

#ifdef DEVICE_POLLING
	if (ifp->if_capenable & IFCAP_POLLING)
		ether_poll_deregister(ifp);
#endif

	IGB_CORE_LOCK(adapter);
	adapter->in_detach = 1;
	igb_stop(adapter);
	IGB_CORE_UNLOCK(adapter);

	e1000_phy_hw_reset(&adapter->hw);

	/* Give control back to firmware */
	igb_release_manageability(adapter);
	igb_release_hw_control(adapter);

	if (adapter->wol) {
		E1000_WRITE_REG(&adapter->hw, E1000_WUC, E1000_WUC_PME_EN);
		E1000_WRITE_REG(&adapter->hw, E1000_WUFC, adapter->wol);
		igb_enable_wakeup(dev);
	}

	/* Unregister VLAN events */
	if (adapter->vlan_attach != NULL)
		EVENTHANDLER_DEREGISTER(vlan_config, adapter->vlan_attach);
	if (adapter->vlan_detach != NULL)
		EVENTHANDLER_DEREGISTER(vlan_unconfig, adapter->vlan_detach);

	callout_drain(&adapter->timer);

#ifdef DEV_NETMAP
	netmap_detach(adapter->ifp);
#endif /* DEV_NETMAP */
	igb_free_pci_resources(adapter);
	bus_generic_detach(dev);
	if_free(ifp);

	igb_free_transmit_structures(adapter);
	igb_free_receive_structures(adapter);
	if (adapter->mta != NULL)
		free(adapter->mta, M_DEVBUF);

	IGB_CORE_LOCK_DESTROY(adapter);

	return (0);
}

/*********************************************************************
 *
 *  Shutdown entry point
 *
 **********************************************************************/

static int
igb_shutdown(device_t dev)
{
	return igb_suspend(dev);
}

/*
 * Suspend/resume device methods.
 */
static int
igb_suspend(device_t dev)
{
	struct adapter *adapter = device_get_softc(dev);

	IGB_CORE_LOCK(adapter);

	igb_stop(adapter);

        igb_release_manageability(adapter);
	igb_release_hw_control(adapter);

        if (adapter->wol) {
                E1000_WRITE_REG(&adapter->hw, E1000_WUC, E1000_WUC_PME_EN);
                E1000_WRITE_REG(&adapter->hw, E1000_WUFC, adapter->wol);
                igb_enable_wakeup(dev);
        }

	IGB_CORE_UNLOCK(adapter);

	return bus_generic_suspend(dev);
}

static int
igb_resume(device_t dev)
{
	struct adapter *adapter = device_get_softc(dev);
	struct tx_ring	*txr = adapter->tx_rings;
	struct ifnet *ifp = adapter->ifp;

	IGB_CORE_LOCK(adapter);
	igb_init_locked(adapter);
	igb_init_manageability(adapter);

	if ((ifp->if_flags & IFF_UP) &&
	    (ifp->if_drv_flags & IFF_DRV_RUNNING) && adapter->link_active) {
		for (int i = 0; i < adapter->num_queues; i++, txr++) {
			IGB_TX_LOCK(txr);
#ifndef IGB_LEGACY_TX
			/* Process the stack queue only if not depleted */
			if (((txr->queue_status & IGB_QUEUE_DEPLETED) == 0) &&
			    !drbr_empty(ifp, txr->br))
				igb_mq_start_locked(ifp, txr);
#else
			if (!IFQ_DRV_IS_EMPTY(&ifp->if_snd))
				igb_start_locked(txr, ifp);
#endif
			IGB_TX_UNLOCK(txr);
		}
	}
	IGB_CORE_UNLOCK(adapter);

	return bus_generic_resume(dev);
}


#ifdef IGB_LEGACY_TX

/*********************************************************************
 *  Transmit entry point
 *
 *  igb_start is called by the stack to initiate a transmit.
 *  The driver will remain in this routine as long as there are
 *  packets to transmit and transmit resources are available.
 *  In case resources are not available stack is notified and
 *  the packet is requeued.
 **********************************************************************/

static void
igb_start_locked(struct tx_ring *txr, struct ifnet *ifp)
{
	struct adapter	*adapter = ifp->if_softc;
	struct mbuf	*m_head;

	IGB_TX_LOCK_ASSERT(txr);

	if ((ifp->if_drv_flags & (IFF_DRV_RUNNING|IFF_DRV_OACTIVE)) !=
	    IFF_DRV_RUNNING)
		return;
	if (!adapter->link_active)
		return;

	/* Call cleanup if number of TX descriptors low */
	if (txr->tx_avail <= IGB_TX_CLEANUP_THRESHOLD)
		igb_txeof(txr);

	while (!IFQ_DRV_IS_EMPTY(&ifp->if_snd)) {
		if (txr->tx_avail <= IGB_MAX_SCATTER) {
			txr->queue_status |= IGB_QUEUE_DEPLETED;
			break;
		}
		IFQ_DRV_DEQUEUE(&ifp->if_snd, m_head);
		if (m_head == NULL)
			break;
		/*
		 *  Encapsulation can modify our pointer, and or make it
		 *  NULL on failure.  In that event, we can't requeue.
		 */
		if (igb_xmit(txr, &m_head)) {
			if (m_head != NULL)
				IFQ_DRV_PREPEND(&ifp->if_snd, m_head);
			if (txr->tx_avail <= IGB_MAX_SCATTER)
				txr->queue_status |= IGB_QUEUE_DEPLETED;
			break;
		}

		/* Send a copy of the frame to the BPF listener */
		ETHER_BPF_MTAP(ifp, m_head);

		/* Set watchdog on */
		txr->watchdog_time = ticks;
		txr->queue_status |= IGB_QUEUE_WORKING;
	}
}
 
/*
 * Legacy TX driver routine, called from the
 * stack, always uses tx[0], and spins for it.
 * Should not be used with multiqueue tx
 */
static void
igb_start(struct ifnet *ifp)
{
	struct adapter	*adapter = ifp->if_softc;
	struct tx_ring	*txr = adapter->tx_rings;

	if (ifp->if_drv_flags & IFF_DRV_RUNNING) {
		IGB_TX_LOCK(txr);
		igb_start_locked(txr, ifp);
		IGB_TX_UNLOCK(txr);
	}
	return;
}

#else /* ~IGB_LEGACY_TX */

/*
** Multiqueue Transmit Entry:
**  quick turnaround to the stack
**
*/
static int
igb_mq_start(struct ifnet *ifp, struct mbuf *m)
{
	struct adapter		*adapter = ifp->if_softc;
	struct igb_queue	*que;
	struct tx_ring		*txr;
	int 			i, err = 0;

	/* Which queue to use */
	if ((m->m_flags & M_FLOWID) != 0)
		i = m->m_pkthdr.flowid % adapter->num_queues;
	else
		i = curcpu % adapter->num_queues;
	txr = &adapter->tx_rings[i];
	que = &adapter->queues[i];
<<<<<<< HEAD
	if (((txr->queue_status & IGB_QUEUE_DEPLETED) == 0) &&
	    IGB_TX_TRYLOCK(txr)) {
		/*
		** Try to queue first to avoid
		** out-of-order delivery, but 
		** settle for it if that fails
		*/
		if (m != NULL)
			drbr_enqueue(ifp, txr->br, m);
		err = igb_mq_start_locked(ifp, txr);
		IGB_TX_UNLOCK(txr);
	} else {
		if (m != NULL)
			err = drbr_enqueue(ifp, txr->br, m);
		taskqueue_enqueue(que->tq, &txr->txq_task);
	}
=======

	err = drbr_enqueue(ifp, txr->br, m);
	taskqueue_enqueue(que->tq, &txr->txq_task);
>>>>>>> 8818042f

	return (err);
}

static int
igb_mq_start_locked(struct ifnet *ifp, struct tx_ring *txr)
{
	struct adapter  *adapter = txr->adapter;
        struct mbuf     *next;
        int             err = 0, enq;

	IGB_TX_LOCK_ASSERT(txr);

	if (((ifp->if_drv_flags & IFF_DRV_RUNNING) == 0) ||
	    adapter->link_active == 0)
		return (ENETDOWN);

	enq = 0;

	/* Process the queue */
	while ((next = drbr_peek(ifp, txr->br)) != NULL) {
		if ((err = igb_xmit(txr, &next)) != 0) {
			if (next == NULL) {
				/* It was freed, move forward */
				drbr_advance(ifp, txr->br);
			} else {
				/* 
				 * Still have one left, it may not be
				 * the same since the transmit function
				 * may have changed it.
				 */
				drbr_putback(ifp, txr->br, next);
			}
			break;
		}
		drbr_advance(ifp, txr->br);
		enq++;
		ifp->if_obytes += next->m_pkthdr.len;
		if (next->m_flags & M_MCAST)
			ifp->if_omcasts++;
		ETHER_BPF_MTAP(ifp, next);
		if ((ifp->if_drv_flags & IFF_DRV_RUNNING) == 0)
			break;
	}
	if (enq > 0) {
		/* Set the watchdog */
		txr->queue_status |= IGB_QUEUE_WORKING;
		txr->watchdog_time = ticks;
	}
	if (txr->tx_avail <= IGB_TX_CLEANUP_THRESHOLD)
		igb_txeof(txr);
	if (txr->tx_avail <= IGB_MAX_SCATTER)
		txr->queue_status |= IGB_QUEUE_DEPLETED;
	return (err);
}

/*
 * Called from a taskqueue to drain queued transmit packets.
 */
static void
igb_deferred_mq_start(void *arg, int pending)
{
	struct tx_ring *txr = arg;
	struct adapter *adapter = txr->adapter;
	struct ifnet *ifp = adapter->ifp;

	IGB_TX_LOCK(txr);
	if (!drbr_empty(ifp, txr->br))
		igb_mq_start_locked(ifp, txr);
	IGB_TX_UNLOCK(txr);
}

/*
** Flush all ring buffers
*/
static void
igb_qflush(struct ifnet *ifp)
{
	struct adapter	*adapter = ifp->if_softc;
	struct tx_ring	*txr = adapter->tx_rings;
	struct mbuf	*m;

	for (int i = 0; i < adapter->num_queues; i++, txr++) {
		IGB_TX_LOCK(txr);
		while ((m = buf_ring_dequeue_sc(txr->br)) != NULL)
			m_freem(m);
		IGB_TX_UNLOCK(txr);
	}
	if_qflush(ifp);
}
#endif /* ~IGB_LEGACY_TX */

/*********************************************************************
 *  Ioctl entry point
 *
 *  igb_ioctl is called when the user wants to configure the
 *  interface.
 *
 *  return 0 on success, positive on failure
 **********************************************************************/

static int
igb_ioctl(struct ifnet *ifp, u_long command, caddr_t data)
{
	struct adapter	*adapter = ifp->if_softc;
	struct ifreq	*ifr = (struct ifreq *)data;
#if defined(INET) || defined(INET6)
	struct ifaddr	*ifa = (struct ifaddr *)data;
#endif
	bool		avoid_reset = FALSE;
	int		error = 0;

	if (adapter->in_detach)
		return (error);

	switch (command) {
	case SIOCSIFADDR:
#ifdef INET
		if (ifa->ifa_addr->sa_family == AF_INET)
			avoid_reset = TRUE;
#endif
#ifdef INET6
		if (ifa->ifa_addr->sa_family == AF_INET6)
			avoid_reset = TRUE;
#endif
		/*
		** Calling init results in link renegotiation,
		** so we avoid doing it when possible.
		*/
		if (avoid_reset) {
			ifp->if_flags |= IFF_UP;
			if (!(ifp->if_drv_flags & IFF_DRV_RUNNING))
				igb_init(adapter);
#ifdef INET
			if (!(ifp->if_flags & IFF_NOARP))
				arp_ifinit(ifp, ifa);
#endif
		} else
			error = ether_ioctl(ifp, command, data);
		break;
	case SIOCSIFMTU:
	    {
		int max_frame_size;

		IOCTL_DEBUGOUT("ioctl rcv'd: SIOCSIFMTU (Set Interface MTU)");

		IGB_CORE_LOCK(adapter);
		max_frame_size = 9234;
		if (ifr->ifr_mtu > max_frame_size - ETHER_HDR_LEN -
		    ETHER_CRC_LEN) {
			IGB_CORE_UNLOCK(adapter);
			error = EINVAL;
			break;
		}

		ifp->if_mtu = ifr->ifr_mtu;
		adapter->max_frame_size =
		    ifp->if_mtu + ETHER_HDR_LEN + ETHER_CRC_LEN;
		igb_init_locked(adapter);
		IGB_CORE_UNLOCK(adapter);
		break;
	    }
	case SIOCSIFFLAGS:
		IOCTL_DEBUGOUT("ioctl rcv'd:\
		    SIOCSIFFLAGS (Set Interface Flags)");
		IGB_CORE_LOCK(adapter);
		if (ifp->if_flags & IFF_UP) {
			if ((ifp->if_drv_flags & IFF_DRV_RUNNING)) {
				if ((ifp->if_flags ^ adapter->if_flags) &
				    (IFF_PROMISC | IFF_ALLMULTI)) {
					igb_disable_promisc(adapter);
					igb_set_promisc(adapter);
				}
			} else
				igb_init_locked(adapter);
		} else
			if (ifp->if_drv_flags & IFF_DRV_RUNNING)
				igb_stop(adapter);
		adapter->if_flags = ifp->if_flags;
		IGB_CORE_UNLOCK(adapter);
		break;
	case SIOCADDMULTI:
	case SIOCDELMULTI:
		IOCTL_DEBUGOUT("ioctl rcv'd: SIOC(ADD|DEL)MULTI");
		if (ifp->if_drv_flags & IFF_DRV_RUNNING) {
			IGB_CORE_LOCK(adapter);
			igb_disable_intr(adapter);
			igb_set_multi(adapter);
#ifdef DEVICE_POLLING
			if (!(ifp->if_capenable & IFCAP_POLLING))
#endif
				igb_enable_intr(adapter);
			IGB_CORE_UNLOCK(adapter);
		}
		break;
	case SIOCSIFMEDIA:
		/* Check SOL/IDER usage */
		IGB_CORE_LOCK(adapter);
		if (e1000_check_reset_block(&adapter->hw)) {
			IGB_CORE_UNLOCK(adapter);
			device_printf(adapter->dev, "Media change is"
			    " blocked due to SOL/IDER session.\n");
			break;
		}
		IGB_CORE_UNLOCK(adapter);
	case SIOCGIFMEDIA:
		IOCTL_DEBUGOUT("ioctl rcv'd: \
		    SIOCxIFMEDIA (Get/Set Interface Media)");
		error = ifmedia_ioctl(ifp, ifr, &adapter->media, command);
		break;
	case SIOCSIFCAP:
	    {
		int mask, reinit;

		IOCTL_DEBUGOUT("ioctl rcv'd: SIOCSIFCAP (Set Capabilities)");
		reinit = 0;
		mask = ifr->ifr_reqcap ^ ifp->if_capenable;
#ifdef DEVICE_POLLING
		if (mask & IFCAP_POLLING) {
			if (ifr->ifr_reqcap & IFCAP_POLLING) {
				error = ether_poll_register(igb_poll, ifp);
				if (error)
					return (error);
				IGB_CORE_LOCK(adapter);
				igb_disable_intr(adapter);
				ifp->if_capenable |= IFCAP_POLLING;
				IGB_CORE_UNLOCK(adapter);
			} else {
				error = ether_poll_deregister(ifp);
				/* Enable interrupt even in error case */
				IGB_CORE_LOCK(adapter);
				igb_enable_intr(adapter);
				ifp->if_capenable &= ~IFCAP_POLLING;
				IGB_CORE_UNLOCK(adapter);
			}
		}
#endif
		if (mask & IFCAP_HWCSUM) {
			ifp->if_capenable ^= IFCAP_HWCSUM;
			reinit = 1;
		}
		if (mask & IFCAP_TSO4) {
			ifp->if_capenable ^= IFCAP_TSO4;
			reinit = 1;
		}
		if (mask & IFCAP_VLAN_HWTAGGING) {
			ifp->if_capenable ^= IFCAP_VLAN_HWTAGGING;
			reinit = 1;
		}
		if (mask & IFCAP_VLAN_HWFILTER) {
			ifp->if_capenable ^= IFCAP_VLAN_HWFILTER;
			reinit = 1;
		}
		if (mask & IFCAP_VLAN_HWTSO) {
			ifp->if_capenable ^= IFCAP_VLAN_HWTSO;
			reinit = 1;
		}
		if (mask & IFCAP_LRO) {
			ifp->if_capenable ^= IFCAP_LRO;
			reinit = 1;
		}
		if (reinit && (ifp->if_drv_flags & IFF_DRV_RUNNING))
			igb_init(adapter);
		VLAN_CAPABILITIES(ifp);
		break;
	    }

	default:
		error = ether_ioctl(ifp, command, data);
		break;
	}

	return (error);
}


/*********************************************************************
 *  Init entry point
 *
 *  This routine is used in two ways. It is used by the stack as
 *  init entry point in network interface structure. It is also used
 *  by the driver as a hw/sw initialization routine to get to a
 *  consistent state.
 *
 *  return 0 on success, positive on failure
 **********************************************************************/

static void
igb_init_locked(struct adapter *adapter)
{
	struct ifnet	*ifp = adapter->ifp;
	device_t	dev = adapter->dev;

	INIT_DEBUGOUT("igb_init: begin");

	IGB_CORE_LOCK_ASSERT(adapter);

	igb_disable_intr(adapter);
	callout_stop(&adapter->timer);

	/* Get the latest mac address, User can use a LAA */
        bcopy(IF_LLADDR(adapter->ifp), adapter->hw.mac.addr,
              ETHER_ADDR_LEN);

	/* Put the address into the Receive Address Array */
	e1000_rar_set(&adapter->hw, adapter->hw.mac.addr, 0);

	igb_reset(adapter);
	igb_update_link_status(adapter);

	E1000_WRITE_REG(&adapter->hw, E1000_VET, ETHERTYPE_VLAN);

	/* Set hardware offload abilities */
	ifp->if_hwassist = 0;
	if (ifp->if_capenable & IFCAP_TXCSUM) {
		ifp->if_hwassist |= (CSUM_TCP | CSUM_UDP);
#if __FreeBSD_version >= 800000
		if (adapter->hw.mac.type == e1000_82576)
			ifp->if_hwassist |= CSUM_SCTP;
#endif
	}

	if (ifp->if_capenable & IFCAP_TSO4)
		ifp->if_hwassist |= CSUM_TSO;

	/* Configure for OS presence */
	igb_init_manageability(adapter);

	/* Prepare transmit descriptors and buffers */
	igb_setup_transmit_structures(adapter);
	igb_initialize_transmit_units(adapter);

	/* Setup Multicast table */
	igb_set_multi(adapter);

	/*
	** Figure out the desired mbuf pool
	** for doing jumbo/packetsplit
	*/
	if (adapter->max_frame_size <= 2048)
		adapter->rx_mbuf_sz = MCLBYTES;
	else if (adapter->max_frame_size <= 4096)
		adapter->rx_mbuf_sz = MJUMPAGESIZE;
	else
		adapter->rx_mbuf_sz = MJUM9BYTES;

	/* Prepare receive descriptors and buffers */
	if (igb_setup_receive_structures(adapter)) {
		device_printf(dev, "Could not setup receive structures\n");
		return;
	}
	igb_initialize_receive_units(adapter);

        /* Enable VLAN support */
	if (ifp->if_capenable & IFCAP_VLAN_HWTAGGING)
		igb_setup_vlan_hw_support(adapter);
                                
	/* Don't lose promiscuous settings */
	igb_set_promisc(adapter);

	ifp->if_drv_flags |= IFF_DRV_RUNNING;
	ifp->if_drv_flags &= ~IFF_DRV_OACTIVE;

	callout_reset(&adapter->timer, hz, igb_local_timer, adapter);
	e1000_clear_hw_cntrs_base_generic(&adapter->hw);

	if (adapter->msix > 1) /* Set up queue routing */
		igb_configure_queues(adapter);

	/* this clears any pending interrupts */
	E1000_READ_REG(&adapter->hw, E1000_ICR);
#ifdef DEVICE_POLLING
	/*
	 * Only enable interrupts if we are not polling, make sure
	 * they are off otherwise.
	 */
	if (ifp->if_capenable & IFCAP_POLLING)
		igb_disable_intr(adapter);
	else
#endif /* DEVICE_POLLING */
	{
		igb_enable_intr(adapter);
		E1000_WRITE_REG(&adapter->hw, E1000_ICS, E1000_ICS_LSC);
	}

	/* Set Energy Efficient Ethernet */
	if (adapter->hw.phy.media_type == e1000_media_type_copper)
		e1000_set_eee_i350(&adapter->hw);
}

static void
igb_init(void *arg)
{
	struct adapter *adapter = arg;

	IGB_CORE_LOCK(adapter);
	igb_init_locked(adapter);
	IGB_CORE_UNLOCK(adapter);
}


static void
igb_handle_que(void *context, int pending)
{
	struct igb_queue *que = context;
	struct adapter *adapter = que->adapter;
	struct tx_ring *txr = que->txr;
	struct ifnet	*ifp = adapter->ifp;

	if (ifp->if_drv_flags & IFF_DRV_RUNNING) {
		bool	more;

		more = igb_rxeof(que, adapter->rx_process_limit, NULL);

		IGB_TX_LOCK(txr);
		igb_txeof(txr);
#ifndef IGB_LEGACY_TX
		/* Process the stack queue only if not depleted */
		if (((txr->queue_status & IGB_QUEUE_DEPLETED) == 0) &&
		    !drbr_empty(ifp, txr->br))
			igb_mq_start_locked(ifp, txr);
#else
		if (!IFQ_DRV_IS_EMPTY(&ifp->if_snd))
			igb_start_locked(txr, ifp);
#endif
		IGB_TX_UNLOCK(txr);
		/* Do we need another? */
		if (more) {
			taskqueue_enqueue(que->tq, &que->que_task);
			return;
		}
	}

#ifdef DEVICE_POLLING
	if (ifp->if_capenable & IFCAP_POLLING)
		return;
#endif
	/* Reenable this interrupt */
	if (que->eims)
		E1000_WRITE_REG(&adapter->hw, E1000_EIMS, que->eims);
	else
		igb_enable_intr(adapter);
}

/* Deal with link in a sleepable context */
static void
igb_handle_link(void *context, int pending)
{
	struct adapter *adapter = context;

	IGB_CORE_LOCK(adapter);
	igb_handle_link_locked(adapter);
	IGB_CORE_UNLOCK(adapter);
}

static void
igb_handle_link_locked(struct adapter *adapter)
{
	struct tx_ring	*txr = adapter->tx_rings;
	struct ifnet *ifp = adapter->ifp;

	IGB_CORE_LOCK_ASSERT(adapter);
	adapter->hw.mac.get_link_status = 1;
	igb_update_link_status(adapter);
	if ((ifp->if_drv_flags & IFF_DRV_RUNNING) && adapter->link_active) {
		for (int i = 0; i < adapter->num_queues; i++, txr++) {
			IGB_TX_LOCK(txr);
#ifndef IGB_LEGACY_TX
			/* Process the stack queue only if not depleted */
			if (((txr->queue_status & IGB_QUEUE_DEPLETED) == 0) &&
			    !drbr_empty(ifp, txr->br))
				igb_mq_start_locked(ifp, txr);
#else
			if (!IFQ_DRV_IS_EMPTY(&ifp->if_snd))
				igb_start_locked(txr, ifp);
#endif
			IGB_TX_UNLOCK(txr);
		}
	}
}

/*********************************************************************
 *
 *  MSI/Legacy Deferred
 *  Interrupt Service routine  
 *
 *********************************************************************/
static int
igb_irq_fast(void *arg)
{
	struct adapter		*adapter = arg;
	struct igb_queue	*que = adapter->queues;
	u32			reg_icr;


	reg_icr = E1000_READ_REG(&adapter->hw, E1000_ICR);

	/* Hot eject?  */
	if (reg_icr == 0xffffffff)
		return FILTER_STRAY;

	/* Definitely not our interrupt.  */
	if (reg_icr == 0x0)
		return FILTER_STRAY;

	if ((reg_icr & E1000_ICR_INT_ASSERTED) == 0)
		return FILTER_STRAY;

	/*
	 * Mask interrupts until the taskqueue is finished running.  This is
	 * cheap, just assume that it is needed.  This also works around the
	 * MSI message reordering errata on certain systems.
	 */
	igb_disable_intr(adapter);
	taskqueue_enqueue(que->tq, &que->que_task);

	/* Link status change */
	if (reg_icr & (E1000_ICR_RXSEQ | E1000_ICR_LSC))
		taskqueue_enqueue(que->tq, &adapter->link_task);

	if (reg_icr & E1000_ICR_RXO)
		adapter->rx_overruns++;
	return FILTER_HANDLED;
}

#ifdef DEVICE_POLLING
#if __FreeBSD_version >= 800000
#define POLL_RETURN_COUNT(a) (a)
static int
#else
#define POLL_RETURN_COUNT(a)
static void
#endif
igb_poll(struct ifnet *ifp, enum poll_cmd cmd, int count)
{
	struct adapter		*adapter = ifp->if_softc;
	struct igb_queue	*que;
	struct tx_ring		*txr;
	u32			reg_icr, rx_done = 0;
	u32			loop = IGB_MAX_LOOP;
	bool			more;

	IGB_CORE_LOCK(adapter);
	if ((ifp->if_drv_flags & IFF_DRV_RUNNING) == 0) {
		IGB_CORE_UNLOCK(adapter);
		return POLL_RETURN_COUNT(rx_done);
	}

	if (cmd == POLL_AND_CHECK_STATUS) {
		reg_icr = E1000_READ_REG(&adapter->hw, E1000_ICR);
		/* Link status change */
		if (reg_icr & (E1000_ICR_RXSEQ | E1000_ICR_LSC))
			igb_handle_link_locked(adapter);

		if (reg_icr & E1000_ICR_RXO)
			adapter->rx_overruns++;
	}
	IGB_CORE_UNLOCK(adapter);

	for (int i = 0; i < adapter->num_queues; i++) {
		que = &adapter->queues[i];
		txr = que->txr;

		igb_rxeof(que, count, &rx_done);

		IGB_TX_LOCK(txr);
		do {
			more = igb_txeof(txr);
		} while (loop-- && more);
#ifndef IGB_LEGACY_TX
		if (!drbr_empty(ifp, txr->br))
			igb_mq_start_locked(ifp, txr);
#else
		if (!IFQ_DRV_IS_EMPTY(&ifp->if_snd))
			igb_start_locked(txr, ifp);
#endif
		IGB_TX_UNLOCK(txr);
	}

	return POLL_RETURN_COUNT(rx_done);
}
#endif /* DEVICE_POLLING */

/*********************************************************************
 *
 *  MSIX Que Interrupt Service routine
 *
 **********************************************************************/
static void
igb_msix_que(void *arg)
{
	struct igb_queue *que = arg;
	struct adapter *adapter = que->adapter;
	struct ifnet   *ifp = adapter->ifp;
	struct tx_ring *txr = que->txr;
	struct rx_ring *rxr = que->rxr;
	u32		newitr = 0;
	bool		more_rx;

	E1000_WRITE_REG(&adapter->hw, E1000_EIMC, que->eims);
	++que->irqs;

	IGB_TX_LOCK(txr);
	igb_txeof(txr);
#ifndef IGB_LEGACY_TX
	/* Process the stack queue only if not depleted */
	if (((txr->queue_status & IGB_QUEUE_DEPLETED) == 0) &&
	    !drbr_empty(ifp, txr->br))
		igb_mq_start_locked(ifp, txr);
#else
	if (!IFQ_DRV_IS_EMPTY(&ifp->if_snd))
		igb_start_locked(txr, ifp);
#endif
	IGB_TX_UNLOCK(txr);

	more_rx = igb_rxeof(que, adapter->rx_process_limit, NULL);

	if (adapter->enable_aim == FALSE)
		goto no_calc;
	/*
	** Do Adaptive Interrupt Moderation:
        **  - Write out last calculated setting
	**  - Calculate based on average size over
	**    the last interval.
	*/
        if (que->eitr_setting)
                E1000_WRITE_REG(&adapter->hw,
                    E1000_EITR(que->msix), que->eitr_setting);
 
        que->eitr_setting = 0;

        /* Idle, do nothing */
        if ((txr->bytes == 0) && (rxr->bytes == 0))
                goto no_calc;
                                
        /* Used half Default if sub-gig */
        if (adapter->link_speed != 1000)
                newitr = IGB_DEFAULT_ITR / 2;
        else {
		if ((txr->bytes) && (txr->packets))
                	newitr = txr->bytes/txr->packets;
		if ((rxr->bytes) && (rxr->packets))
			newitr = max(newitr,
			    (rxr->bytes / rxr->packets));
                newitr += 24; /* account for hardware frame, crc */
		/* set an upper boundary */
		newitr = min(newitr, 3000);
		/* Be nice to the mid range */
                if ((newitr > 300) && (newitr < 1200))
                        newitr = (newitr / 3);
                else
                        newitr = (newitr / 2);
        }
        newitr &= 0x7FFC;  /* Mask invalid bits */
        if (adapter->hw.mac.type == e1000_82575)
                newitr |= newitr << 16;
        else
                newitr |= E1000_EITR_CNT_IGNR;
                 
        /* save for next interrupt */
        que->eitr_setting = newitr;

        /* Reset state */
        txr->bytes = 0;
        txr->packets = 0;
        rxr->bytes = 0;
        rxr->packets = 0;

no_calc:
	/* Schedule a clean task if needed*/
	if (more_rx)
		taskqueue_enqueue(que->tq, &que->que_task);
	else
		/* Reenable this interrupt */
		E1000_WRITE_REG(&adapter->hw, E1000_EIMS, que->eims);
	return;
}


/*********************************************************************
 *
 *  MSIX Link Interrupt Service routine
 *
 **********************************************************************/

static void
igb_msix_link(void *arg)
{
	struct adapter	*adapter = arg;
	u32       	icr;

	++adapter->link_irq;
	icr = E1000_READ_REG(&adapter->hw, E1000_ICR);
	if (!(icr & E1000_ICR_LSC))
		goto spurious;
	igb_handle_link(adapter, 0);

spurious:
	/* Rearm */
	E1000_WRITE_REG(&adapter->hw, E1000_IMS, E1000_IMS_LSC);
	E1000_WRITE_REG(&adapter->hw, E1000_EIMS, adapter->link_mask);
	return;
}


/*********************************************************************
 *
 *  Media Ioctl callback
 *
 *  This routine is called whenever the user queries the status of
 *  the interface using ifconfig.
 *
 **********************************************************************/
static void
igb_media_status(struct ifnet *ifp, struct ifmediareq *ifmr)
{
	struct adapter *adapter = ifp->if_softc;

	INIT_DEBUGOUT("igb_media_status: begin");

	IGB_CORE_LOCK(adapter);
	igb_update_link_status(adapter);

	ifmr->ifm_status = IFM_AVALID;
	ifmr->ifm_active = IFM_ETHER;

	if (!adapter->link_active) {
		IGB_CORE_UNLOCK(adapter);
		return;
	}

	ifmr->ifm_status |= IFM_ACTIVE;

	switch (adapter->link_speed) {
	case 10:
		ifmr->ifm_active |= IFM_10_T;
		break;
	case 100:
		/*
		** Support for 100Mb SFP - these are Fiber 
		** but the media type appears as serdes
		*/
		if (adapter->hw.phy.media_type ==
		    e1000_media_type_internal_serdes)
			ifmr->ifm_active |= IFM_100_FX;
		else
			ifmr->ifm_active |= IFM_100_TX;
		break;
	case 1000:
		ifmr->ifm_active |= IFM_1000_T;
		break;
	}

	if (adapter->link_duplex == FULL_DUPLEX)
		ifmr->ifm_active |= IFM_FDX;
	else
		ifmr->ifm_active |= IFM_HDX;

	IGB_CORE_UNLOCK(adapter);
}

/*********************************************************************
 *
 *  Media Ioctl callback
 *
 *  This routine is called when the user changes speed/duplex using
 *  media/mediopt option with ifconfig.
 *
 **********************************************************************/
static int
igb_media_change(struct ifnet *ifp)
{
	struct adapter *adapter = ifp->if_softc;
	struct ifmedia  *ifm = &adapter->media;

	INIT_DEBUGOUT("igb_media_change: begin");

	if (IFM_TYPE(ifm->ifm_media) != IFM_ETHER)
		return (EINVAL);

	IGB_CORE_LOCK(adapter);
	switch (IFM_SUBTYPE(ifm->ifm_media)) {
	case IFM_AUTO:
		adapter->hw.mac.autoneg = DO_AUTO_NEG;
		adapter->hw.phy.autoneg_advertised = AUTONEG_ADV_DEFAULT;
		break;
	case IFM_1000_LX:
	case IFM_1000_SX:
	case IFM_1000_T:
		adapter->hw.mac.autoneg = DO_AUTO_NEG;
		adapter->hw.phy.autoneg_advertised = ADVERTISE_1000_FULL;
		break;
	case IFM_100_TX:
		adapter->hw.mac.autoneg = FALSE;
		adapter->hw.phy.autoneg_advertised = 0;
		if ((ifm->ifm_media & IFM_GMASK) == IFM_FDX)
			adapter->hw.mac.forced_speed_duplex = ADVERTISE_100_FULL;
		else
			adapter->hw.mac.forced_speed_duplex = ADVERTISE_100_HALF;
		break;
	case IFM_10_T:
		adapter->hw.mac.autoneg = FALSE;
		adapter->hw.phy.autoneg_advertised = 0;
		if ((ifm->ifm_media & IFM_GMASK) == IFM_FDX)
			adapter->hw.mac.forced_speed_duplex = ADVERTISE_10_FULL;
		else
			adapter->hw.mac.forced_speed_duplex = ADVERTISE_10_HALF;
		break;
	default:
		device_printf(adapter->dev, "Unsupported media type\n");
	}

	igb_init_locked(adapter);
	IGB_CORE_UNLOCK(adapter);

	return (0);
}


/*********************************************************************
 *
 *  This routine maps the mbufs to Advanced TX descriptors.
 *  
 **********************************************************************/
static int
igb_xmit(struct tx_ring *txr, struct mbuf **m_headp)
{
	struct adapter		*adapter = txr->adapter;
	bus_dma_segment_t	segs[IGB_MAX_SCATTER];
	bus_dmamap_t		map;
	struct igb_tx_buffer	*tx_buffer, *tx_buffer_mapped;
	union e1000_adv_tx_desc	*txd = NULL;
	struct mbuf		*m_head = *m_headp;
	struct ether_vlan_header *eh = NULL;
	struct ip		*ip = NULL;
	struct tcphdr		*th = NULL;
	u32			hdrlen, cmd_type_len, olinfo_status = 0;
	int			ehdrlen, poff;
	int			nsegs, i, first, last = 0;
	int			error, do_tso, remap = 1;

	/* Set basic descriptor constants */
	cmd_type_len = E1000_ADVTXD_DTYP_DATA;
	cmd_type_len |= E1000_ADVTXD_DCMD_IFCS | E1000_ADVTXD_DCMD_DEXT;
	if (m_head->m_flags & M_VLANTAG)
		cmd_type_len |= E1000_ADVTXD_DCMD_VLE;

retry:
	m_head = *m_headp;
	do_tso = ((m_head->m_pkthdr.csum_flags & CSUM_TSO) != 0);
	hdrlen = ehdrlen = poff = 0;

	/*
	 * Intel recommends entire IP/TCP header length reside in a single
	 * buffer. If multiple descriptors are used to describe the IP and
	 * TCP header, each descriptor should describe one or more
	 * complete headers; descriptors referencing only parts of headers
	 * are not supported. If all layer headers are not coalesced into
	 * a single buffer, each buffer should not cross a 4KB boundary,
	 * or be larger than the maximum read request size.
	 * Controller also requires modifing IP/TCP header to make TSO work
	 * so we firstly get a writable mbuf chain then coalesce ethernet/
	 * IP/TCP header into a single buffer to meet the requirement of
	 * controller. This also simplifies IP/TCP/UDP checksum offloading
	 * which also has similiar restrictions.
	 */
	if (do_tso || m_head->m_pkthdr.csum_flags & CSUM_OFFLOAD) {
		if (do_tso || (m_head->m_next != NULL && 
		    m_head->m_pkthdr.csum_flags & CSUM_OFFLOAD)) {
			if (M_WRITABLE(*m_headp) == 0) {
				m_head = m_dup(*m_headp, M_NOWAIT);
				m_freem(*m_headp);
				if (m_head == NULL) {
					*m_headp = NULL;
					return (ENOBUFS);
				}
				*m_headp = m_head;
			}
		}
		/*
		 * Assume IPv4, we don't have TSO/checksum offload support
		 * for IPv6 yet.
		 */
		ehdrlen = sizeof(struct ether_header);
		m_head = m_pullup(m_head, ehdrlen);
		if (m_head == NULL) {
			*m_headp = NULL;
			return (ENOBUFS);
		}
		eh = mtod(m_head, struct ether_vlan_header *);
		if (eh->evl_encap_proto == htons(ETHERTYPE_VLAN)) {
			ehdrlen = sizeof(struct ether_vlan_header);
			m_head = m_pullup(m_head, ehdrlen);
			if (m_head == NULL) {
				*m_headp = NULL;
				return (ENOBUFS);
			}
		}
		m_head = m_pullup(m_head, ehdrlen + sizeof(struct ip));
		if (m_head == NULL) {
			*m_headp = NULL;
			return (ENOBUFS);
		}
		ip = (struct ip *)(mtod(m_head, char *) + ehdrlen);
		poff = ehdrlen + (ip->ip_hl << 2);
		if (do_tso) {
			m_head = m_pullup(m_head, poff + sizeof(struct tcphdr));
			if (m_head == NULL) {
				*m_headp = NULL;
				return (ENOBUFS);
			}
			/*
			 * The pseudo TCP checksum does not include TCP payload
			 * length so driver should recompute the checksum here
			 * what hardware expect to see. This is adherence of
			 * Microsoft's Large Send specification.
			 */
			th = (struct tcphdr *)(mtod(m_head, char *) + poff);
			th->th_sum = in_pseudo(ip->ip_src.s_addr,
			    ip->ip_dst.s_addr, htons(IPPROTO_TCP));
			/* Keep track of the full header length */
			hdrlen = poff + (th->th_off << 2);
		} else if (m_head->m_pkthdr.csum_flags & CSUM_TCP) {
			m_head = m_pullup(m_head, poff + sizeof(struct tcphdr));
			if (m_head == NULL) {
				*m_headp = NULL;
				return (ENOBUFS);
			}
			th = (struct tcphdr *)(mtod(m_head, char *) + poff);
			m_head = m_pullup(m_head, poff + (th->th_off << 2));
			if (m_head == NULL) {
				*m_headp = NULL;
				return (ENOBUFS);
			}
			ip = (struct ip *)(mtod(m_head, char *) + ehdrlen);
			th = (struct tcphdr *)(mtod(m_head, char *) + poff);
		} else if (m_head->m_pkthdr.csum_flags & CSUM_UDP) {
			m_head = m_pullup(m_head, poff + sizeof(struct udphdr));
			if (m_head == NULL) {
				*m_headp = NULL;
				return (ENOBUFS);
			}
			ip = (struct ip *)(mtod(m_head, char *) + ehdrlen);
		}
		*m_headp = m_head;
	}

	/*
	 * Map the packet for DMA
	 *
	 * Capture the first descriptor index,
	 * this descriptor will have the index
	 * of the EOP which is the only one that
	 * now gets a DONE bit writeback.
	 */
	first = txr->next_avail_desc;
	tx_buffer = &txr->tx_buffers[first];
	tx_buffer_mapped = tx_buffer;
	map = tx_buffer->map;

	error = bus_dmamap_load_mbuf_sg(txr->txtag, map,
	    *m_headp, segs, &nsegs, BUS_DMA_NOWAIT);

	/*
	 * There are two types of errors we can (try) to handle:
	 * - EFBIG means the mbuf chain was too long and bus_dma ran
	 *   out of segments.  Defragment the mbuf chain and try again.
	 * - ENOMEM means bus_dma could not obtain enough bounce buffers
	 *   at this point in time.  Defer sending and try again later.
	 * All other errors, in particular EINVAL, are fatal and prevent the
	 * mbuf chain from ever going through.  Drop it and report error.
	 */
	if (error == EFBIG && remap) {
		struct mbuf *m;

		m = m_defrag(*m_headp, M_NOWAIT);
		if (m == NULL) {
			adapter->mbuf_defrag_failed++;
			m_freem(*m_headp);
			*m_headp = NULL;
			return (ENOBUFS);
		}
		*m_headp = m;

		/* Try it again, but only once */
		remap = 0;
		goto retry;
	} else if (error == ENOMEM) {
		adapter->no_tx_dma_setup++;
		return (error);
	} else if (error != 0) {
		adapter->no_tx_dma_setup++;
		m_freem(*m_headp);
		*m_headp = NULL;
		return (error);
	}

	/*
	** Make sure we don't overrun the ring,
	** we need nsegs descriptors and one for
	** the context descriptor used for the
	** offloads.
	*/
        if ((nsegs + 1) > (txr->tx_avail - 2)) {
                txr->no_desc_avail++;
		bus_dmamap_unload(txr->txtag, map);
		return (ENOBUFS);
        }
	m_head = *m_headp;

	/* Do hardware assists:
         * Set up the context descriptor, used
         * when any hardware offload is done.
         * This includes CSUM, VLAN, and TSO.
         * It will use the first descriptor.
         */

	if (m_head->m_pkthdr.csum_flags & CSUM_TSO) {
		if (igb_tso_setup(txr, m_head, ehdrlen, ip, th)) {
			cmd_type_len |= E1000_ADVTXD_DCMD_TSE;
			olinfo_status |= E1000_TXD_POPTS_IXSM << 8;
			olinfo_status |= E1000_TXD_POPTS_TXSM << 8;
		} else
			return (ENXIO);
	} else if (igb_tx_ctx_setup(txr, m_head))
			olinfo_status |= E1000_TXD_POPTS_TXSM << 8;

	/* Calculate payload length */
	olinfo_status |= ((m_head->m_pkthdr.len - hdrlen)
	    << E1000_ADVTXD_PAYLEN_SHIFT);

	/* 82575 needs the queue index added */
	if (adapter->hw.mac.type == e1000_82575)
		olinfo_status |= txr->me << 4;

	/* Set up our transmit descriptors */
	i = txr->next_avail_desc;
	for (int j = 0; j < nsegs; j++) {
		bus_size_t seg_len;
		bus_addr_t seg_addr;

		tx_buffer = &txr->tx_buffers[i];
		txd = (union e1000_adv_tx_desc *)&txr->tx_base[i];
		seg_addr = segs[j].ds_addr;
		seg_len  = segs[j].ds_len;

		txd->read.buffer_addr = htole64(seg_addr);
		txd->read.cmd_type_len = htole32(cmd_type_len | seg_len);
		txd->read.olinfo_status = htole32(olinfo_status);
		last = i;
		if (++i == adapter->num_tx_desc)
			i = 0;
		tx_buffer->m_head = NULL;
		tx_buffer->next_eop = -1;
	}

	txr->next_avail_desc = i;
	txr->tx_avail -= nsegs;
        tx_buffer->m_head = m_head;

	/*
	** Here we swap the map so the last descriptor,
	** which gets the completion interrupt has the
	** real map, and the first descriptor gets the
	** unused map from this descriptor.
	*/
	tx_buffer_mapped->map = tx_buffer->map;
	tx_buffer->map = map;
        bus_dmamap_sync(txr->txtag, map, BUS_DMASYNC_PREWRITE);

        /*
         * Last Descriptor of Packet
	 * needs End Of Packet (EOP)
	 * and Report Status (RS)
         */
        txd->read.cmd_type_len |=
	    htole32(E1000_ADVTXD_DCMD_EOP | E1000_ADVTXD_DCMD_RS);
	/*
	 * Keep track in the first buffer which
	 * descriptor will be written back
	 */
	tx_buffer = &txr->tx_buffers[first];
	tx_buffer->next_eop = last;
	/* Update the watchdog time early and often */
	txr->watchdog_time = ticks;

	/*
	 * Advance the Transmit Descriptor Tail (TDT), this tells the E1000
	 * that this frame is available to transmit.
	 */
	bus_dmamap_sync(txr->txdma.dma_tag, txr->txdma.dma_map,
	    BUS_DMASYNC_PREREAD | BUS_DMASYNC_PREWRITE);
	E1000_WRITE_REG(&adapter->hw, E1000_TDT(txr->me), i);
	++txr->tx_packets;

	return (0);
}
static void
igb_set_promisc(struct adapter *adapter)
{
	struct ifnet	*ifp = adapter->ifp;
	struct e1000_hw *hw = &adapter->hw;
	u32		reg;

	if (adapter->vf_ifp) {
		e1000_promisc_set_vf(hw, e1000_promisc_enabled);
		return;
	}

	reg = E1000_READ_REG(hw, E1000_RCTL);
	if (ifp->if_flags & IFF_PROMISC) {
		reg |= (E1000_RCTL_UPE | E1000_RCTL_MPE);
		E1000_WRITE_REG(hw, E1000_RCTL, reg);
	} else if (ifp->if_flags & IFF_ALLMULTI) {
		reg |= E1000_RCTL_MPE;
		reg &= ~E1000_RCTL_UPE;
		E1000_WRITE_REG(hw, E1000_RCTL, reg);
	}
}

static void
igb_disable_promisc(struct adapter *adapter)
{
	struct e1000_hw *hw = &adapter->hw;
	struct ifnet	*ifp = adapter->ifp;
	u32		reg;
	int		mcnt = 0;

	if (adapter->vf_ifp) {
		e1000_promisc_set_vf(hw, e1000_promisc_disabled);
		return;
	}
	reg = E1000_READ_REG(hw, E1000_RCTL);
	reg &=  (~E1000_RCTL_UPE);
	if (ifp->if_flags & IFF_ALLMULTI)
		mcnt = MAX_NUM_MULTICAST_ADDRESSES;
	else {
		struct  ifmultiaddr *ifma;
#if __FreeBSD_version < 800000
		IF_ADDR_LOCK(ifp);
#else   
		if_maddr_rlock(ifp);
#endif
		TAILQ_FOREACH(ifma, &ifp->if_multiaddrs, ifma_link) {
			if (ifma->ifma_addr->sa_family != AF_LINK)
				continue;
			if (mcnt == MAX_NUM_MULTICAST_ADDRESSES)
				break;
			mcnt++;
		}
#if __FreeBSD_version < 800000
		IF_ADDR_UNLOCK(ifp);
#else
		if_maddr_runlock(ifp);
#endif
	}
	/* Don't disable if in MAX groups */
	if (mcnt < MAX_NUM_MULTICAST_ADDRESSES)
		reg &=  (~E1000_RCTL_MPE);
	E1000_WRITE_REG(hw, E1000_RCTL, reg);
}


/*********************************************************************
 *  Multicast Update
 *
 *  This routine is called whenever multicast address list is updated.
 *
 **********************************************************************/

static void
igb_set_multi(struct adapter *adapter)
{
	struct ifnet	*ifp = adapter->ifp;
	struct ifmultiaddr *ifma;
	u32 reg_rctl = 0;
	u8  *mta;

	int mcnt = 0;

	IOCTL_DEBUGOUT("igb_set_multi: begin");

	mta = adapter->mta;
	bzero(mta, sizeof(uint8_t) * ETH_ADDR_LEN *
	    MAX_NUM_MULTICAST_ADDRESSES);

#if __FreeBSD_version < 800000
	IF_ADDR_LOCK(ifp);
#else
	if_maddr_rlock(ifp);
#endif
	TAILQ_FOREACH(ifma, &ifp->if_multiaddrs, ifma_link) {
		if (ifma->ifma_addr->sa_family != AF_LINK)
			continue;

		if (mcnt == MAX_NUM_MULTICAST_ADDRESSES)
			break;

		bcopy(LLADDR((struct sockaddr_dl *)ifma->ifma_addr),
		    &mta[mcnt * ETH_ADDR_LEN], ETH_ADDR_LEN);
		mcnt++;
	}
#if __FreeBSD_version < 800000
	IF_ADDR_UNLOCK(ifp);
#else
	if_maddr_runlock(ifp);
#endif

	if (mcnt >= MAX_NUM_MULTICAST_ADDRESSES) {
		reg_rctl = E1000_READ_REG(&adapter->hw, E1000_RCTL);
		reg_rctl |= E1000_RCTL_MPE;
		E1000_WRITE_REG(&adapter->hw, E1000_RCTL, reg_rctl);
	} else
		e1000_update_mc_addr_list(&adapter->hw, mta, mcnt);
}


/*********************************************************************
 *  Timer routine:
 *  	This routine checks for link status,
 *	updates statistics, and does the watchdog.
 *
 **********************************************************************/

static void
igb_local_timer(void *arg)
{
	struct adapter		*adapter = arg;
	device_t		dev = adapter->dev;
	struct ifnet		*ifp = adapter->ifp;
	struct tx_ring		*txr = adapter->tx_rings;
	struct igb_queue	*que = adapter->queues;
	int			hung = 0, busy = 0;


	IGB_CORE_LOCK_ASSERT(adapter);

	igb_update_link_status(adapter);
	igb_update_stats_counters(adapter);

        /*
        ** Check the TX queues status
	**	- central locked handling of OACTIVE
	**	- watchdog only if all queues show hung
        */
	for (int i = 0; i < adapter->num_queues; i++, que++, txr++) {
		if ((txr->queue_status & IGB_QUEUE_HUNG) &&
		    (adapter->pause_frames == 0))
			++hung;
		if (txr->queue_status & IGB_QUEUE_DEPLETED)
			++busy;
		if ((txr->queue_status & IGB_QUEUE_IDLE) == 0)
			taskqueue_enqueue(que->tq, &que->que_task);
	}
	if (hung == adapter->num_queues)
		goto timeout;
	if (busy == adapter->num_queues)
		ifp->if_drv_flags |= IFF_DRV_OACTIVE;
	else if ((ifp->if_drv_flags & IFF_DRV_OACTIVE) &&
	    (busy < adapter->num_queues))
		ifp->if_drv_flags &= ~IFF_DRV_OACTIVE;

	adapter->pause_frames = 0;
	callout_reset(&adapter->timer, hz, igb_local_timer, adapter);
#ifndef DEVICE_POLLING
	/* Schedule all queue interrupts - deadlock protection */
	E1000_WRITE_REG(&adapter->hw, E1000_EICS, adapter->que_mask);
#endif
	return;

timeout:
	device_printf(adapter->dev, "Watchdog timeout -- resetting\n");
	device_printf(dev,"Queue(%d) tdh = %d, hw tdt = %d\n", txr->me,
            E1000_READ_REG(&adapter->hw, E1000_TDH(txr->me)),
            E1000_READ_REG(&adapter->hw, E1000_TDT(txr->me)));
	device_printf(dev,"TX(%d) desc avail = %d,"
            "Next TX to Clean = %d\n",
            txr->me, txr->tx_avail, txr->next_to_clean);
	adapter->ifp->if_drv_flags &= ~IFF_DRV_RUNNING;
	adapter->watchdog_events++;
	igb_init_locked(adapter);
}

static void
igb_update_link_status(struct adapter *adapter)
{
	struct e1000_hw		*hw = &adapter->hw;
	struct e1000_fc_info	*fc = &hw->fc;
	struct ifnet		*ifp = adapter->ifp;
	device_t		dev = adapter->dev;
	struct tx_ring		*txr = adapter->tx_rings;
	u32			link_check, thstat, ctrl;
	char			*flowctl = NULL;

	link_check = thstat = ctrl = 0;

	/* Get the cached link value or read for real */
        switch (hw->phy.media_type) {
        case e1000_media_type_copper:
                if (hw->mac.get_link_status) {
			/* Do the work to read phy */
                        e1000_check_for_link(hw);
                        link_check = !hw->mac.get_link_status;
                } else
                        link_check = TRUE;
                break;
        case e1000_media_type_fiber:
                e1000_check_for_link(hw);
                link_check = (E1000_READ_REG(hw, E1000_STATUS) &
                                 E1000_STATUS_LU);
                break;
        case e1000_media_type_internal_serdes:
                e1000_check_for_link(hw);
                link_check = adapter->hw.mac.serdes_has_link;
                break;
	/* VF device is type_unknown */
        case e1000_media_type_unknown:
                e1000_check_for_link(hw);
		link_check = !hw->mac.get_link_status;
		/* Fall thru */
        default:
                break;
        }

	/* Check for thermal downshift or shutdown */
	if (hw->mac.type == e1000_i350) {
		thstat = E1000_READ_REG(hw, E1000_THSTAT);
		ctrl = E1000_READ_REG(hw, E1000_CTRL_EXT);
	}

	/* Get the flow control for display */
	switch (fc->current_mode) {
	case e1000_fc_rx_pause:
		flowctl = "RX";
		break;	
	case e1000_fc_tx_pause:
		flowctl = "TX";
		break;	
	case e1000_fc_full:
		flowctl = "Full";
		break;	
	case e1000_fc_none:
	default:
		flowctl = "None";
		break;	
	}

	/* Now we check if a transition has happened */
	if (link_check && (adapter->link_active == 0)) {
		e1000_get_speed_and_duplex(&adapter->hw, 
		    &adapter->link_speed, &adapter->link_duplex);
		if (bootverbose)
			device_printf(dev, "Link is up %d Mbps %s,"
			    " Flow Control: %s\n",
			    adapter->link_speed,
			    ((adapter->link_duplex == FULL_DUPLEX) ?
			    "Full Duplex" : "Half Duplex"), flowctl);
		adapter->link_active = 1;
		ifp->if_baudrate = adapter->link_speed * 1000000;
		if ((ctrl & E1000_CTRL_EXT_LINK_MODE_GMII) &&
		    (thstat & E1000_THSTAT_LINK_THROTTLE))
			device_printf(dev, "Link: thermal downshift\n");
		/* This can sleep */
		if_link_state_change(ifp, LINK_STATE_UP);
	} else if (!link_check && (adapter->link_active == 1)) {
		ifp->if_baudrate = adapter->link_speed = 0;
		adapter->link_duplex = 0;
		if (bootverbose)
			device_printf(dev, "Link is Down\n");
		if ((ctrl & E1000_CTRL_EXT_LINK_MODE_GMII) &&
		    (thstat & E1000_THSTAT_PWR_DOWN))
			device_printf(dev, "Link: thermal shutdown\n");
		adapter->link_active = 0;
		/* This can sleep */
		if_link_state_change(ifp, LINK_STATE_DOWN);
		/* Reset queue state */
		for (int i = 0; i < adapter->num_queues; i++, txr++)
			txr->queue_status = IGB_QUEUE_IDLE;
	}
}

/*********************************************************************
 *
 *  This routine disables all traffic on the adapter by issuing a
 *  global reset on the MAC and deallocates TX/RX buffers.
 *
 **********************************************************************/

static void
igb_stop(void *arg)
{
	struct adapter	*adapter = arg;
	struct ifnet	*ifp = adapter->ifp;
	struct tx_ring *txr = adapter->tx_rings;

	IGB_CORE_LOCK_ASSERT(adapter);

	INIT_DEBUGOUT("igb_stop: begin");

	igb_disable_intr(adapter);

	callout_stop(&adapter->timer);

	/* Tell the stack that the interface is no longer active */
	ifp->if_drv_flags &= ~IFF_DRV_RUNNING;
	ifp->if_drv_flags |= IFF_DRV_OACTIVE;

	/* Disarm watchdog timer. */
	for (int i = 0; i < adapter->num_queues; i++, txr++) {
		IGB_TX_LOCK(txr);
		txr->queue_status = IGB_QUEUE_IDLE;
		IGB_TX_UNLOCK(txr);
	}

	e1000_reset_hw(&adapter->hw);
	E1000_WRITE_REG(&adapter->hw, E1000_WUC, 0);

	e1000_led_off(&adapter->hw);
	e1000_cleanup_led(&adapter->hw);
}


/*********************************************************************
 *
 *  Determine hardware revision.
 *
 **********************************************************************/
static void
igb_identify_hardware(struct adapter *adapter)
{
	device_t dev = adapter->dev;

	/* Make sure our PCI config space has the necessary stuff set */
	adapter->hw.bus.pci_cmd_word = pci_read_config(dev, PCIR_COMMAND, 2);
	if (!((adapter->hw.bus.pci_cmd_word & PCIM_CMD_BUSMASTEREN) &&
	    (adapter->hw.bus.pci_cmd_word & PCIM_CMD_MEMEN))) {
		INIT_DEBUGOUT("Memory Access and/or Bus Master "
		    "bits were not set!\n");
		adapter->hw.bus.pci_cmd_word |=
		(PCIM_CMD_BUSMASTEREN | PCIM_CMD_MEMEN);
		pci_write_config(dev, PCIR_COMMAND,
		    adapter->hw.bus.pci_cmd_word, 2);
	}

	/* Save off the information about this board */
	adapter->hw.vendor_id = pci_get_vendor(dev);
	adapter->hw.device_id = pci_get_device(dev);
	adapter->hw.revision_id = pci_read_config(dev, PCIR_REVID, 1);
	adapter->hw.subsystem_vendor_id =
	    pci_read_config(dev, PCIR_SUBVEND_0, 2);
	adapter->hw.subsystem_device_id =
	    pci_read_config(dev, PCIR_SUBDEV_0, 2);

	/* Set MAC type early for PCI setup */
	e1000_set_mac_type(&adapter->hw);

	/* Are we a VF device? */
	if ((adapter->hw.mac.type == e1000_vfadapt) ||
	    (adapter->hw.mac.type == e1000_vfadapt_i350))
		adapter->vf_ifp = 1;
	else
		adapter->vf_ifp = 0;
}

static int
igb_allocate_pci_resources(struct adapter *adapter)
{
	device_t	dev = adapter->dev;
	int		rid;

	rid = PCIR_BAR(0);
	adapter->pci_mem = bus_alloc_resource_any(dev, SYS_RES_MEMORY,
	    &rid, RF_ACTIVE);
	if (adapter->pci_mem == NULL) {
		device_printf(dev, "Unable to allocate bus resource: memory\n");
		return (ENXIO);
	}
	adapter->osdep.mem_bus_space_tag =
	    rman_get_bustag(adapter->pci_mem);
	adapter->osdep.mem_bus_space_handle =
	    rman_get_bushandle(adapter->pci_mem);
	adapter->hw.hw_addr = (u8 *)&adapter->osdep.mem_bus_space_handle;

	adapter->num_queues = 1; /* Defaults for Legacy or MSI */

	/* This will setup either MSI/X or MSI */
	adapter->msix = igb_setup_msix(adapter);
	adapter->hw.back = &adapter->osdep;

	return (0);
}

/*********************************************************************
 *
 *  Setup the Legacy or MSI Interrupt handler
 *
 **********************************************************************/
static int
igb_allocate_legacy(struct adapter *adapter)
{
	device_t		dev = adapter->dev;
	struct igb_queue	*que = adapter->queues;
	int			error, rid = 0;

	/* Turn off all interrupts */
	E1000_WRITE_REG(&adapter->hw, E1000_IMC, 0xffffffff);

	/* MSI RID is 1 */
	if (adapter->msix == 1)
		rid = 1;

	/* We allocate a single interrupt resource */
	adapter->res = bus_alloc_resource_any(dev,
	    SYS_RES_IRQ, &rid, RF_SHAREABLE | RF_ACTIVE);
	if (adapter->res == NULL) {
		device_printf(dev, "Unable to allocate bus resource: "
		    "interrupt\n");
		return (ENXIO);
	}

#ifndef IGB_LEGACY_TX
	TASK_INIT(&que->txr->txq_task, 0, igb_deferred_mq_start, que->txr);
#endif

	/*
	 * Try allocating a fast interrupt and the associated deferred
	 * processing contexts.
	 */
	TASK_INIT(&que->que_task, 0, igb_handle_que, que);
	/* Make tasklet for deferred link handling */
	TASK_INIT(&adapter->link_task, 0, igb_handle_link, adapter);
	que->tq = taskqueue_create_fast("igb_taskq", M_NOWAIT,
	    taskqueue_thread_enqueue, &que->tq);
	taskqueue_start_threads(&que->tq, 1, PI_NET, "%s taskq",
	    device_get_nameunit(adapter->dev));
	if ((error = bus_setup_intr(dev, adapter->res,
	    INTR_TYPE_NET | INTR_MPSAFE, igb_irq_fast, NULL,
	    adapter, &adapter->tag)) != 0) {
		device_printf(dev, "Failed to register fast interrupt "
			    "handler: %d\n", error);
		taskqueue_free(que->tq);
		que->tq = NULL;
		return (error);
	}

	return (0);
}


/*********************************************************************
 *
 *  Setup the MSIX Queue Interrupt handlers: 
 *
 **********************************************************************/
static int
igb_allocate_msix(struct adapter *adapter)
{
	device_t		dev = adapter->dev;
	struct igb_queue	*que = adapter->queues;
	int			error, rid, vector = 0;

	/* Be sure to start with all interrupts disabled */
	E1000_WRITE_REG(&adapter->hw, E1000_IMC, ~0);
	E1000_WRITE_FLUSH(&adapter->hw);

	for (int i = 0; i < adapter->num_queues; i++, vector++, que++) {
		rid = vector +1;
		que->res = bus_alloc_resource_any(dev,
		    SYS_RES_IRQ, &rid, RF_SHAREABLE | RF_ACTIVE);
		if (que->res == NULL) {
			device_printf(dev,
			    "Unable to allocate bus resource: "
			    "MSIX Queue Interrupt\n");
			return (ENXIO);
		}
		error = bus_setup_intr(dev, que->res,
	    	    INTR_TYPE_NET | INTR_MPSAFE, NULL,
		    igb_msix_que, que, &que->tag);
		if (error) {
			que->res = NULL;
			device_printf(dev, "Failed to register Queue handler");
			return (error);
		}
#if __FreeBSD_version >= 800504
		bus_describe_intr(dev, que->res, que->tag, "que %d", i);
#endif
		que->msix = vector;
		if (adapter->hw.mac.type == e1000_82575)
			que->eims = E1000_EICR_TX_QUEUE0 << i;
		else
			que->eims = 1 << vector;
		/*
		** Bind the msix vector, and thus the
		** rings to the corresponding cpu.
		*/
		if (adapter->num_queues > 1) {
			if (igb_last_bind_cpu < 0)
				igb_last_bind_cpu = CPU_FIRST();
			bus_bind_intr(dev, que->res, igb_last_bind_cpu);
			device_printf(dev,
				"Bound queue %d to cpu %d\n",
				i,igb_last_bind_cpu);
			igb_last_bind_cpu = CPU_NEXT(igb_last_bind_cpu);
		}
#ifndef IGB_LEGACY_TX
		TASK_INIT(&que->txr->txq_task, 0, igb_deferred_mq_start,
		    que->txr);
#endif
		/* Make tasklet for deferred handling */
		TASK_INIT(&que->que_task, 0, igb_handle_que, que);
		que->tq = taskqueue_create("igb_que", M_NOWAIT,
		    taskqueue_thread_enqueue, &que->tq);
		taskqueue_start_threads(&que->tq, 1, PI_NET, "%s que",
		    device_get_nameunit(adapter->dev));
	}

	/* And Link */
	rid = vector + 1;
	adapter->res = bus_alloc_resource_any(dev,
	    SYS_RES_IRQ, &rid, RF_SHAREABLE | RF_ACTIVE);
	if (adapter->res == NULL) {
		device_printf(dev,
		    "Unable to allocate bus resource: "
		    "MSIX Link Interrupt\n");
		return (ENXIO);
	}
	if ((error = bus_setup_intr(dev, adapter->res,
	    INTR_TYPE_NET | INTR_MPSAFE, NULL,
	    igb_msix_link, adapter, &adapter->tag)) != 0) {
		device_printf(dev, "Failed to register Link handler");
		return (error);
	}
#if __FreeBSD_version >= 800504
	bus_describe_intr(dev, adapter->res, adapter->tag, "link");
#endif
	adapter->linkvec = vector;

	return (0);
}


static void
igb_configure_queues(struct adapter *adapter)
{
	struct	e1000_hw	*hw = &adapter->hw;
	struct	igb_queue	*que;
	u32			tmp, ivar = 0, newitr = 0;

	/* First turn on RSS capability */
	if (adapter->hw.mac.type != e1000_82575)
		E1000_WRITE_REG(hw, E1000_GPIE,
		    E1000_GPIE_MSIX_MODE | E1000_GPIE_EIAME |
		    E1000_GPIE_PBA | E1000_GPIE_NSICR);

	/* Turn on MSIX */
	switch (adapter->hw.mac.type) {
	case e1000_82580:
	case e1000_i350:
	case e1000_i210:
	case e1000_i211:
	case e1000_vfadapt:
	case e1000_vfadapt_i350:
		/* RX entries */
		for (int i = 0; i < adapter->num_queues; i++) {
			u32 index = i >> 1;
			ivar = E1000_READ_REG_ARRAY(hw, E1000_IVAR0, index);
			que = &adapter->queues[i];
			if (i & 1) {
				ivar &= 0xFF00FFFF;
				ivar |= (que->msix | E1000_IVAR_VALID) << 16;
			} else {
				ivar &= 0xFFFFFF00;
				ivar |= que->msix | E1000_IVAR_VALID;
			}
			E1000_WRITE_REG_ARRAY(hw, E1000_IVAR0, index, ivar);
		}
		/* TX entries */
		for (int i = 0; i < adapter->num_queues; i++) {
			u32 index = i >> 1;
			ivar = E1000_READ_REG_ARRAY(hw, E1000_IVAR0, index);
			que = &adapter->queues[i];
			if (i & 1) {
				ivar &= 0x00FFFFFF;
				ivar |= (que->msix | E1000_IVAR_VALID) << 24;
			} else {
				ivar &= 0xFFFF00FF;
				ivar |= (que->msix | E1000_IVAR_VALID) << 8;
			}
			E1000_WRITE_REG_ARRAY(hw, E1000_IVAR0, index, ivar);
			adapter->que_mask |= que->eims;
		}

		/* And for the link interrupt */
		ivar = (adapter->linkvec | E1000_IVAR_VALID) << 8;
		adapter->link_mask = 1 << adapter->linkvec;
		E1000_WRITE_REG(hw, E1000_IVAR_MISC, ivar);
		break;
	case e1000_82576:
		/* RX entries */
		for (int i = 0; i < adapter->num_queues; i++) {
			u32 index = i & 0x7; /* Each IVAR has two entries */
			ivar = E1000_READ_REG_ARRAY(hw, E1000_IVAR0, index);
			que = &adapter->queues[i];
			if (i < 8) {
				ivar &= 0xFFFFFF00;
				ivar |= que->msix | E1000_IVAR_VALID;
			} else {
				ivar &= 0xFF00FFFF;
				ivar |= (que->msix | E1000_IVAR_VALID) << 16;
			}
			E1000_WRITE_REG_ARRAY(hw, E1000_IVAR0, index, ivar);
			adapter->que_mask |= que->eims;
		}
		/* TX entries */
		for (int i = 0; i < adapter->num_queues; i++) {
			u32 index = i & 0x7; /* Each IVAR has two entries */
			ivar = E1000_READ_REG_ARRAY(hw, E1000_IVAR0, index);
			que = &adapter->queues[i];
			if (i < 8) {
				ivar &= 0xFFFF00FF;
				ivar |= (que->msix | E1000_IVAR_VALID) << 8;
			} else {
				ivar &= 0x00FFFFFF;
				ivar |= (que->msix | E1000_IVAR_VALID) << 24;
			}
			E1000_WRITE_REG_ARRAY(hw, E1000_IVAR0, index, ivar);
			adapter->que_mask |= que->eims;
		}

		/* And for the link interrupt */
		ivar = (adapter->linkvec | E1000_IVAR_VALID) << 8;
		adapter->link_mask = 1 << adapter->linkvec;
		E1000_WRITE_REG(hw, E1000_IVAR_MISC, ivar);
		break;

	case e1000_82575:
                /* enable MSI-X support*/
		tmp = E1000_READ_REG(hw, E1000_CTRL_EXT);
                tmp |= E1000_CTRL_EXT_PBA_CLR;
                /* Auto-Mask interrupts upon ICR read. */
                tmp |= E1000_CTRL_EXT_EIAME;
                tmp |= E1000_CTRL_EXT_IRCA;
                E1000_WRITE_REG(hw, E1000_CTRL_EXT, tmp);

		/* Queues */
		for (int i = 0; i < adapter->num_queues; i++) {
			que = &adapter->queues[i];
			tmp = E1000_EICR_RX_QUEUE0 << i;
			tmp |= E1000_EICR_TX_QUEUE0 << i;
			que->eims = tmp;
			E1000_WRITE_REG_ARRAY(hw, E1000_MSIXBM(0),
			    i, que->eims);
			adapter->que_mask |= que->eims;
		}

		/* Link */
		E1000_WRITE_REG(hw, E1000_MSIXBM(adapter->linkvec),
		    E1000_EIMS_OTHER);
		adapter->link_mask |= E1000_EIMS_OTHER;
	default:
		break;
	}

	/* Set the starting interrupt rate */
	if (igb_max_interrupt_rate > 0)
		newitr = (4000000 / igb_max_interrupt_rate) & 0x7FFC;

        if (hw->mac.type == e1000_82575)
                newitr |= newitr << 16;
        else
                newitr |= E1000_EITR_CNT_IGNR;

	for (int i = 0; i < adapter->num_queues; i++) {
		que = &adapter->queues[i];
		E1000_WRITE_REG(hw, E1000_EITR(que->msix), newitr);
	}

	return;
}


static void
igb_free_pci_resources(struct adapter *adapter)
{
	struct		igb_queue *que = adapter->queues;
	device_t	dev = adapter->dev;
	int		rid;

	/*
	** There is a slight possibility of a failure mode
	** in attach that will result in entering this function
	** before interrupt resources have been initialized, and
	** in that case we do not want to execute the loops below
	** We can detect this reliably by the state of the adapter
	** res pointer.
	*/
	if (adapter->res == NULL)
		goto mem;

	/*
	 * First release all the interrupt resources:
	 */
	for (int i = 0; i < adapter->num_queues; i++, que++) {
		rid = que->msix + 1;
		if (que->tag != NULL) {
			bus_teardown_intr(dev, que->res, que->tag);
			que->tag = NULL;
		}
		if (que->res != NULL)
			bus_release_resource(dev,
			    SYS_RES_IRQ, rid, que->res);
	}

	/* Clean the Legacy or Link interrupt last */
	if (adapter->linkvec) /* we are doing MSIX */
		rid = adapter->linkvec + 1;
	else
		(adapter->msix != 0) ? (rid = 1):(rid = 0);

	que = adapter->queues;
	if (adapter->tag != NULL) {
		taskqueue_drain(que->tq, &adapter->link_task);
		bus_teardown_intr(dev, adapter->res, adapter->tag);
		adapter->tag = NULL;
	}
	if (adapter->res != NULL)
		bus_release_resource(dev, SYS_RES_IRQ, rid, adapter->res);

	for (int i = 0; i < adapter->num_queues; i++, que++) {
		if (que->tq != NULL) {
#ifndef IGB_LEGACY_TX
			taskqueue_drain(que->tq, &que->txr->txq_task);
#endif
			taskqueue_drain(que->tq, &que->que_task);
			taskqueue_free(que->tq);
		}
	}
mem:
	if (adapter->msix)
		pci_release_msi(dev);

	if (adapter->msix_mem != NULL)
		bus_release_resource(dev, SYS_RES_MEMORY,
		    PCIR_BAR(IGB_MSIX_BAR), adapter->msix_mem);

	if (adapter->pci_mem != NULL)
		bus_release_resource(dev, SYS_RES_MEMORY,
		    PCIR_BAR(0), adapter->pci_mem);

}

/*
 * Setup Either MSI/X or MSI
 */
static int
igb_setup_msix(struct adapter *adapter)
{
	device_t dev = adapter->dev;
	int rid, want, queues, msgs, maxqueues;

	/* tuneable override */
	if (igb_enable_msix == 0)
		goto msi;

	/* First try MSI/X */
	rid = PCIR_BAR(IGB_MSIX_BAR);
	adapter->msix_mem = bus_alloc_resource_any(dev,
	    SYS_RES_MEMORY, &rid, RF_ACTIVE);
       	if (!adapter->msix_mem) {
		/* May not be enabled */
		device_printf(adapter->dev,
		    "Unable to map MSIX table \n");
		goto msi;
	}

	msgs = pci_msix_count(dev); 
	if (msgs == 0) { /* system has msix disabled */
		bus_release_resource(dev, SYS_RES_MEMORY,
		    PCIR_BAR(IGB_MSIX_BAR), adapter->msix_mem);
		adapter->msix_mem = NULL;
		goto msi;
	}

	/* Figure out a reasonable auto config value */
	queues = (mp_ncpus > (msgs-1)) ? (msgs-1) : mp_ncpus;

	/* Manual override */
	if (igb_num_queues != 0)
		queues = igb_num_queues;

	/* Sanity check based on HW */
	switch (adapter->hw.mac.type) {
		case e1000_82575:
			maxqueues = 4;
			break;
		case e1000_82576:
		case e1000_82580:
		case e1000_i350:
			maxqueues = 8;
			break;
		case e1000_i210:
			maxqueues = 4;
			break;
		case e1000_i211:
			maxqueues = 2;
			break;
		default:  /* VF interfaces */
			maxqueues = 1;
			break;
	}
	if (queues > maxqueues)
		queues = maxqueues;

	/*
	** One vector (RX/TX pair) per queue
	** plus an additional for Link interrupt
	*/
	want = queues + 1;
	if (msgs >= want)
		msgs = want;
	else {
               	device_printf(adapter->dev,
		    "MSIX Configuration Problem, "
		    "%d vectors configured, but %d queues wanted!\n",
		    msgs, want);
		return (0);
	}
	if ((msgs) && pci_alloc_msix(dev, &msgs) == 0) {
               	device_printf(adapter->dev,
		    "Using MSIX interrupts with %d vectors\n", msgs);
		adapter->num_queues = queues;
		return (msgs);
	}
msi:
       	msgs = pci_msi_count(dev);
	if (msgs == 1 && pci_alloc_msi(dev, &msgs) == 0) {
		device_printf(adapter->dev," Using MSI interrupt\n");
		return (msgs);
	}
	return (0);
}

/*********************************************************************
 *
 *  Set up an fresh starting state
 *
 **********************************************************************/
static void
igb_reset(struct adapter *adapter)
{
	device_t	dev = adapter->dev;
	struct e1000_hw *hw = &adapter->hw;
	struct e1000_fc_info *fc = &hw->fc;
	struct ifnet	*ifp = adapter->ifp;
	u32		pba = 0;
	u16		hwm;

	INIT_DEBUGOUT("igb_reset: begin");

	/* Let the firmware know the OS is in control */
	igb_get_hw_control(adapter);

	/*
	 * Packet Buffer Allocation (PBA)
	 * Writing PBA sets the receive portion of the buffer
	 * the remainder is used for the transmit buffer.
	 */
	switch (hw->mac.type) {
	case e1000_82575:
		pba = E1000_PBA_32K;
		break;
	case e1000_82576:
	case e1000_vfadapt:
		pba = E1000_READ_REG(hw, E1000_RXPBS);
		pba &= E1000_RXPBS_SIZE_MASK_82576;
		break;
	case e1000_82580:
	case e1000_i350:
	case e1000_vfadapt_i350:
		pba = E1000_READ_REG(hw, E1000_RXPBS);
		pba = e1000_rxpbs_adjust_82580(pba);
		break;
	case e1000_i210:
	case e1000_i211:
		pba = E1000_PBA_34K;
	default:
		break;
	}

	/* Special needs in case of Jumbo frames */
	if ((hw->mac.type == e1000_82575) && (ifp->if_mtu > ETHERMTU)) {
		u32 tx_space, min_tx, min_rx;
		pba = E1000_READ_REG(hw, E1000_PBA);
		tx_space = pba >> 16;
		pba &= 0xffff;
		min_tx = (adapter->max_frame_size +
		    sizeof(struct e1000_tx_desc) - ETHERNET_FCS_SIZE) * 2;
		min_tx = roundup2(min_tx, 1024);
		min_tx >>= 10;
                min_rx = adapter->max_frame_size;
                min_rx = roundup2(min_rx, 1024);
                min_rx >>= 10;
		if (tx_space < min_tx &&
		    ((min_tx - tx_space) < pba)) {
			pba = pba - (min_tx - tx_space);
			/*
                         * if short on rx space, rx wins
                         * and must trump tx adjustment
			 */
                        if (pba < min_rx)
                                pba = min_rx;
		}
		E1000_WRITE_REG(hw, E1000_PBA, pba);
	}

	INIT_DEBUGOUT1("igb_init: pba=%dK",pba);

	/*
	 * These parameters control the automatic generation (Tx) and
	 * response (Rx) to Ethernet PAUSE frames.
	 * - High water mark should allow for at least two frames to be
	 *   received after sending an XOFF.
	 * - Low water mark works best when it is very near the high water mark.
	 *   This allows the receiver to restart by sending XON when it has
	 *   drained a bit.
	 */
	hwm = min(((pba << 10) * 9 / 10),
	    ((pba << 10) - 2 * adapter->max_frame_size));

	if (hw->mac.type < e1000_82576) {
		fc->high_water = hwm & 0xFFF8;  /* 8-byte granularity */
		fc->low_water = fc->high_water - 8;
	} else {
		fc->high_water = hwm & 0xFFF0;  /* 16-byte granularity */
		fc->low_water = fc->high_water - 16;
	}

	fc->pause_time = IGB_FC_PAUSE_TIME;
	fc->send_xon = TRUE;
	if (adapter->fc)
		fc->requested_mode = adapter->fc;
	else
		fc->requested_mode = e1000_fc_default;

	/* Issue a global reset */
	e1000_reset_hw(hw);
	E1000_WRITE_REG(hw, E1000_WUC, 0);

	if (e1000_init_hw(hw) < 0)
		device_printf(dev, "Hardware Initialization Failed\n");

	/* Setup DMA Coalescing */
	if ((hw->mac.type > e1000_82580) &&
	    (hw->mac.type != e1000_i211)) {
		u32 dmac;
		u32 reg = ~E1000_DMACR_DMAC_EN;

		if (adapter->dmac == 0) { /* Disabling it */
			E1000_WRITE_REG(hw, E1000_DMACR, reg);
			goto reset_out;
		}

		/* Set starting thresholds */
		E1000_WRITE_REG(hw, E1000_DMCTXTH, 0);
		E1000_WRITE_REG(hw, E1000_DMCRTRH, 0);

		hwm = 64 * pba - adapter->max_frame_size / 16;
		if (hwm < 64 * (pba - 6))
			hwm = 64 * (pba - 6);
		reg = E1000_READ_REG(hw, E1000_FCRTC);
		reg &= ~E1000_FCRTC_RTH_COAL_MASK;
		reg |= ((hwm << E1000_FCRTC_RTH_COAL_SHIFT)
		    & E1000_FCRTC_RTH_COAL_MASK);
		E1000_WRITE_REG(hw, E1000_FCRTC, reg);


		dmac = pba - adapter->max_frame_size / 512;
		if (dmac < pba - 10)
			dmac = pba - 10;
		reg = E1000_READ_REG(hw, E1000_DMACR);
		reg &= ~E1000_DMACR_DMACTHR_MASK;
		reg = ((dmac << E1000_DMACR_DMACTHR_SHIFT)
		    & E1000_DMACR_DMACTHR_MASK);
		/* transition to L0x or L1 if available..*/
		reg |= (E1000_DMACR_DMAC_EN | E1000_DMACR_DMAC_LX_MASK);
		/* timer = value in adapter->dmac in 32usec intervals */
		reg |= (adapter->dmac >> 5);
		E1000_WRITE_REG(hw, E1000_DMACR, reg);

		/* Set the interval before transition */
		reg = E1000_READ_REG(hw, E1000_DMCTLX);
		reg |= 0x80000004;
		E1000_WRITE_REG(hw, E1000_DMCTLX, reg);

		/* free space in tx packet buffer to wake from DMA coal */
		E1000_WRITE_REG(hw, E1000_DMCTXTH,
		    (20480 - (2 * adapter->max_frame_size)) >> 6);

		/* make low power state decision controlled by DMA coal */
		reg = E1000_READ_REG(hw, E1000_PCIEMISC);
		reg &= ~E1000_PCIEMISC_LX_DECISION;
		E1000_WRITE_REG(hw, E1000_PCIEMISC, reg);
		device_printf(dev, "DMA Coalescing enabled\n");

	} else if (hw->mac.type == e1000_82580) {
		u32 reg = E1000_READ_REG(hw, E1000_PCIEMISC);
		E1000_WRITE_REG(hw, E1000_DMACR, 0);
		E1000_WRITE_REG(hw, E1000_PCIEMISC,
		    reg & ~E1000_PCIEMISC_LX_DECISION);
	}

reset_out:
	E1000_WRITE_REG(&adapter->hw, E1000_VET, ETHERTYPE_VLAN);
	e1000_get_phy_info(hw);
	e1000_check_for_link(hw);
	return;
}

/*********************************************************************
 *
 *  Setup networking device structure and register an interface.
 *
 **********************************************************************/
static int
igb_setup_interface(device_t dev, struct adapter *adapter)
{
	struct ifnet   *ifp;

	INIT_DEBUGOUT("igb_setup_interface: begin");

	ifp = adapter->ifp = if_alloc(IFT_ETHER);
	if (ifp == NULL) {
		device_printf(dev, "can not allocate ifnet structure\n");
		return (-1);
	}
	if_initname(ifp, device_get_name(dev), device_get_unit(dev));
	ifp->if_init =  igb_init;
	ifp->if_softc = adapter;
	ifp->if_flags = IFF_BROADCAST | IFF_SIMPLEX | IFF_MULTICAST;
	ifp->if_ioctl = igb_ioctl;
#ifndef IGB_LEGACY_TX
	ifp->if_transmit = igb_mq_start;
	ifp->if_qflush = igb_qflush;
#else
	ifp->if_start = igb_start;
	IFQ_SET_MAXLEN(&ifp->if_snd, adapter->num_tx_desc - 1);
	ifp->if_snd.ifq_drv_maxlen = adapter->num_tx_desc - 1;
	IFQ_SET_READY(&ifp->if_snd);
#endif

	ether_ifattach(ifp, adapter->hw.mac.addr);

	ifp->if_capabilities = ifp->if_capenable = 0;

	ifp->if_capabilities = IFCAP_HWCSUM | IFCAP_VLAN_HWCSUM;
	ifp->if_capabilities |= IFCAP_TSO4;
	ifp->if_capabilities |= IFCAP_JUMBO_MTU;
	ifp->if_capenable = ifp->if_capabilities;

	/* Don't enable LRO by default */
	ifp->if_capabilities |= IFCAP_LRO;

#ifdef DEVICE_POLLING
	ifp->if_capabilities |= IFCAP_POLLING;
#endif

	/*
	 * Tell the upper layer(s) we
	 * support full VLAN capability.
	 */
	ifp->if_data.ifi_hdrlen = sizeof(struct ether_vlan_header);
	ifp->if_capabilities |= IFCAP_VLAN_HWTAGGING
			     |  IFCAP_VLAN_HWTSO
			     |  IFCAP_VLAN_MTU;
	ifp->if_capenable |= IFCAP_VLAN_HWTAGGING
			  |  IFCAP_VLAN_HWTSO
			  |  IFCAP_VLAN_MTU;

	/*
	** Don't turn this on by default, if vlans are
	** created on another pseudo device (eg. lagg)
	** then vlan events are not passed thru, breaking
	** operation, but with HW FILTER off it works. If
	** using vlans directly on the igb driver you can
	** enable this and get full hardware tag filtering.
	*/
	ifp->if_capabilities |= IFCAP_VLAN_HWFILTER;

	/*
	 * Specify the media types supported by this adapter and register
	 * callbacks to update media and link information
	 */
	ifmedia_init(&adapter->media, IFM_IMASK,
	    igb_media_change, igb_media_status);
	if ((adapter->hw.phy.media_type == e1000_media_type_fiber) ||
	    (adapter->hw.phy.media_type == e1000_media_type_internal_serdes)) {
		ifmedia_add(&adapter->media, IFM_ETHER | IFM_1000_SX | IFM_FDX, 
			    0, NULL);
		ifmedia_add(&adapter->media, IFM_ETHER | IFM_1000_SX, 0, NULL);
	} else {
		ifmedia_add(&adapter->media, IFM_ETHER | IFM_10_T, 0, NULL);
		ifmedia_add(&adapter->media, IFM_ETHER | IFM_10_T | IFM_FDX,
			    0, NULL);
		ifmedia_add(&adapter->media, IFM_ETHER | IFM_100_TX,
			    0, NULL);
		ifmedia_add(&adapter->media, IFM_ETHER | IFM_100_TX | IFM_FDX,
			    0, NULL);
		if (adapter->hw.phy.type != e1000_phy_ife) {
			ifmedia_add(&adapter->media,
				IFM_ETHER | IFM_1000_T | IFM_FDX, 0, NULL);
			ifmedia_add(&adapter->media,
				IFM_ETHER | IFM_1000_T, 0, NULL);
		}
	}
	ifmedia_add(&adapter->media, IFM_ETHER | IFM_AUTO, 0, NULL);
	ifmedia_set(&adapter->media, IFM_ETHER | IFM_AUTO);
	return (0);
}


/*
 * Manage DMA'able memory.
 */
static void
igb_dmamap_cb(void *arg, bus_dma_segment_t *segs, int nseg, int error)
{
	if (error)
		return;
	*(bus_addr_t *) arg = segs[0].ds_addr;
}

static int
igb_dma_malloc(struct adapter *adapter, bus_size_t size,
        struct igb_dma_alloc *dma, int mapflags)
{
	int error;

	error = bus_dma_tag_create(bus_get_dma_tag(adapter->dev), /* parent */
				IGB_DBA_ALIGN, 0,	/* alignment, bounds */
				BUS_SPACE_MAXADDR,	/* lowaddr */
				BUS_SPACE_MAXADDR,	/* highaddr */
				NULL, NULL,		/* filter, filterarg */
				size,			/* maxsize */
				1,			/* nsegments */
				size,			/* maxsegsize */
				0,			/* flags */
				NULL,			/* lockfunc */
				NULL,			/* lockarg */
				&dma->dma_tag);
	if (error) {
		device_printf(adapter->dev,
		    "%s: bus_dma_tag_create failed: %d\n",
		    __func__, error);
		goto fail_0;
	}

	error = bus_dmamem_alloc(dma->dma_tag, (void**) &dma->dma_vaddr,
	    BUS_DMA_NOWAIT | BUS_DMA_COHERENT, &dma->dma_map);
	if (error) {
		device_printf(adapter->dev,
		    "%s: bus_dmamem_alloc(%ju) failed: %d\n",
		    __func__, (uintmax_t)size, error);
		goto fail_2;
	}

	dma->dma_paddr = 0;
	error = bus_dmamap_load(dma->dma_tag, dma->dma_map, dma->dma_vaddr,
	    size, igb_dmamap_cb, &dma->dma_paddr, mapflags | BUS_DMA_NOWAIT);
	if (error || dma->dma_paddr == 0) {
		device_printf(adapter->dev,
		    "%s: bus_dmamap_load failed: %d\n",
		    __func__, error);
		goto fail_3;
	}

	return (0);

fail_3:
	bus_dmamap_unload(dma->dma_tag, dma->dma_map);
fail_2:
	bus_dmamem_free(dma->dma_tag, dma->dma_vaddr, dma->dma_map);
	bus_dma_tag_destroy(dma->dma_tag);
fail_0:
	dma->dma_map = NULL;
	dma->dma_tag = NULL;

	return (error);
}

static void
igb_dma_free(struct adapter *adapter, struct igb_dma_alloc *dma)
{
	if (dma->dma_tag == NULL)
		return;
	if (dma->dma_map != NULL) {
		bus_dmamap_sync(dma->dma_tag, dma->dma_map,
		    BUS_DMASYNC_POSTREAD | BUS_DMASYNC_POSTWRITE);
		bus_dmamap_unload(dma->dma_tag, dma->dma_map);
		bus_dmamem_free(dma->dma_tag, dma->dma_vaddr, dma->dma_map);
		dma->dma_map = NULL;
	}
	bus_dma_tag_destroy(dma->dma_tag);
	dma->dma_tag = NULL;
}


/*********************************************************************
 *
 *  Allocate memory for the transmit and receive rings, and then
 *  the descriptors associated with each, called only once at attach.
 *
 **********************************************************************/
static int
igb_allocate_queues(struct adapter *adapter)
{
	device_t dev = adapter->dev;
	struct igb_queue	*que = NULL;
	struct tx_ring		*txr = NULL;
	struct rx_ring		*rxr = NULL;
	int rsize, tsize, error = E1000_SUCCESS;
	int txconf = 0, rxconf = 0;

	/* First allocate the top level queue structs */
	if (!(adapter->queues =
	    (struct igb_queue *) malloc(sizeof(struct igb_queue) *
	    adapter->num_queues, M_DEVBUF, M_NOWAIT | M_ZERO))) {
		device_printf(dev, "Unable to allocate queue memory\n");
		error = ENOMEM;
		goto fail;
	}

	/* Next allocate the TX ring struct memory */
	if (!(adapter->tx_rings =
	    (struct tx_ring *) malloc(sizeof(struct tx_ring) *
	    adapter->num_queues, M_DEVBUF, M_NOWAIT | M_ZERO))) {
		device_printf(dev, "Unable to allocate TX ring memory\n");
		error = ENOMEM;
		goto tx_fail;
	}

	/* Now allocate the RX */
	if (!(adapter->rx_rings =
	    (struct rx_ring *) malloc(sizeof(struct rx_ring) *
	    adapter->num_queues, M_DEVBUF, M_NOWAIT | M_ZERO))) {
		device_printf(dev, "Unable to allocate RX ring memory\n");
		error = ENOMEM;
		goto rx_fail;
	}

	tsize = roundup2(adapter->num_tx_desc *
	    sizeof(union e1000_adv_tx_desc), IGB_DBA_ALIGN);
	/*
	 * Now set up the TX queues, txconf is needed to handle the
	 * possibility that things fail midcourse and we need to
	 * undo memory gracefully
	 */ 
	for (int i = 0; i < adapter->num_queues; i++, txconf++) {
		/* Set up some basics */
		txr = &adapter->tx_rings[i];
		txr->adapter = adapter;
		txr->me = i;

		/* Initialize the TX lock */
		snprintf(txr->mtx_name, sizeof(txr->mtx_name), "%s:tx(%d)",
		    device_get_nameunit(dev), txr->me);
		mtx_init(&txr->tx_mtx, txr->mtx_name, NULL, MTX_DEF);

		if (igb_dma_malloc(adapter, tsize,
			&txr->txdma, BUS_DMA_NOWAIT)) {
			device_printf(dev,
			    "Unable to allocate TX Descriptor memory\n");
			error = ENOMEM;
			goto err_tx_desc;
		}
		txr->tx_base = (struct e1000_tx_desc *)txr->txdma.dma_vaddr;
		bzero((void *)txr->tx_base, tsize);

        	/* Now allocate transmit buffers for the ring */
        	if (igb_allocate_transmit_buffers(txr)) {
			device_printf(dev,
			    "Critical Failure setting up transmit buffers\n");
			error = ENOMEM;
			goto err_tx_desc;
        	}
#ifndef IGB_LEGACY_TX
		/* Allocate a buf ring */
		txr->br = buf_ring_alloc(igb_buf_ring_size, M_DEVBUF,
		    M_WAITOK, &txr->tx_mtx);
#endif
	}

	/*
	 * Next the RX queues...
	 */ 
	rsize = roundup2(adapter->num_rx_desc *
	    sizeof(union e1000_adv_rx_desc), IGB_DBA_ALIGN);
	for (int i = 0; i < adapter->num_queues; i++, rxconf++) {
		rxr = &adapter->rx_rings[i];
		rxr->adapter = adapter;
		rxr->me = i;

		/* Initialize the RX lock */
		snprintf(rxr->mtx_name, sizeof(rxr->mtx_name), "%s:rx(%d)",
		    device_get_nameunit(dev), txr->me);
		mtx_init(&rxr->rx_mtx, rxr->mtx_name, NULL, MTX_DEF);

		if (igb_dma_malloc(adapter, rsize,
			&rxr->rxdma, BUS_DMA_NOWAIT)) {
			device_printf(dev,
			    "Unable to allocate RxDescriptor memory\n");
			error = ENOMEM;
			goto err_rx_desc;
		}
		rxr->rx_base = (union e1000_adv_rx_desc *)rxr->rxdma.dma_vaddr;
		bzero((void *)rxr->rx_base, rsize);

        	/* Allocate receive buffers for the ring*/
		if (igb_allocate_receive_buffers(rxr)) {
			device_printf(dev,
			    "Critical Failure setting up receive buffers\n");
			error = ENOMEM;
			goto err_rx_desc;
		}
	}

	/*
	** Finally set up the queue holding structs
	*/
	for (int i = 0; i < adapter->num_queues; i++) {
		que = &adapter->queues[i];
		que->adapter = adapter;
		que->txr = &adapter->tx_rings[i];
		que->rxr = &adapter->rx_rings[i];
	}

	return (0);

err_rx_desc:
	for (rxr = adapter->rx_rings; rxconf > 0; rxr++, rxconf--)
		igb_dma_free(adapter, &rxr->rxdma);
err_tx_desc:
	for (txr = adapter->tx_rings; txconf > 0; txr++, txconf--)
		igb_dma_free(adapter, &txr->txdma);
	free(adapter->rx_rings, M_DEVBUF);
rx_fail:
#ifndef IGB_LEGACY_TX
	buf_ring_free(txr->br, M_DEVBUF);
#endif
	free(adapter->tx_rings, M_DEVBUF);
tx_fail:
	free(adapter->queues, M_DEVBUF);
fail:
	return (error);
}

/*********************************************************************
 *
 *  Allocate memory for tx_buffer structures. The tx_buffer stores all
 *  the information needed to transmit a packet on the wire. This is
 *  called only once at attach, setup is done every reset.
 *
 **********************************************************************/
static int
igb_allocate_transmit_buffers(struct tx_ring *txr)
{
	struct adapter *adapter = txr->adapter;
	device_t dev = adapter->dev;
	struct igb_tx_buffer *txbuf;
	int error, i;

	/*
	 * Setup DMA descriptor areas.
	 */
	if ((error = bus_dma_tag_create(bus_get_dma_tag(dev),
			       1, 0,			/* alignment, bounds */
			       BUS_SPACE_MAXADDR,	/* lowaddr */
			       BUS_SPACE_MAXADDR,	/* highaddr */
			       NULL, NULL,		/* filter, filterarg */
			       IGB_TSO_SIZE,		/* maxsize */
			       IGB_MAX_SCATTER,		/* nsegments */
			       PAGE_SIZE,		/* maxsegsize */
			       0,			/* flags */
			       NULL,			/* lockfunc */
			       NULL,			/* lockfuncarg */
			       &txr->txtag))) {
		device_printf(dev,"Unable to allocate TX DMA tag\n");
		goto fail;
	}

	if (!(txr->tx_buffers =
	    (struct igb_tx_buffer *) malloc(sizeof(struct igb_tx_buffer) *
	    adapter->num_tx_desc, M_DEVBUF, M_NOWAIT | M_ZERO))) {
		device_printf(dev, "Unable to allocate tx_buffer memory\n");
		error = ENOMEM;
		goto fail;
	}

        /* Create the descriptor buffer dma maps */
	txbuf = txr->tx_buffers;
	for (i = 0; i < adapter->num_tx_desc; i++, txbuf++) {
		error = bus_dmamap_create(txr->txtag, 0, &txbuf->map);
		if (error != 0) {
			device_printf(dev, "Unable to create TX DMA map\n");
			goto fail;
		}
	}

	return 0;
fail:
	/* We free all, it handles case where we are in the middle */
	igb_free_transmit_structures(adapter);
	return (error);
}

/*********************************************************************
 *
 *  Initialize a transmit ring.
 *
 **********************************************************************/
static void
igb_setup_transmit_ring(struct tx_ring *txr)
{
	struct adapter *adapter = txr->adapter;
	struct igb_tx_buffer *txbuf;
	int i;
#ifdef DEV_NETMAP
	struct netmap_adapter *na = NA(adapter->ifp);
	struct netmap_slot *slot;
#endif /* DEV_NETMAP */

	/* Clear the old descriptor contents */
	IGB_TX_LOCK(txr);
#ifdef DEV_NETMAP
	slot = netmap_reset(na, NR_TX, txr->me, 0);
#endif /* DEV_NETMAP */
	bzero((void *)txr->tx_base,
	      (sizeof(union e1000_adv_tx_desc)) * adapter->num_tx_desc);
	/* Reset indices */
	txr->next_avail_desc = 0;
	txr->next_to_clean = 0;

	/* Free any existing tx buffers. */
        txbuf = txr->tx_buffers;
	for (i = 0; i < adapter->num_tx_desc; i++, txbuf++) {
		if (txbuf->m_head != NULL) {
			bus_dmamap_sync(txr->txtag, txbuf->map,
			    BUS_DMASYNC_POSTWRITE);
			bus_dmamap_unload(txr->txtag, txbuf->map);
			m_freem(txbuf->m_head);
			txbuf->m_head = NULL;
		}
#ifdef DEV_NETMAP
		if (slot) {
			int si = netmap_idx_n2k(&na->tx_rings[txr->me], i);
			/* no need to set the address */
			netmap_load_map(txr->txtag, txbuf->map, NMB(slot + si));
		}
#endif /* DEV_NETMAP */
		/* clear the watch index */
		txbuf->next_eop = -1;
        }

	/* Set number of descriptors available */
	txr->tx_avail = adapter->num_tx_desc;

	bus_dmamap_sync(txr->txdma.dma_tag, txr->txdma.dma_map,
	    BUS_DMASYNC_PREREAD | BUS_DMASYNC_PREWRITE);
	IGB_TX_UNLOCK(txr);
}

/*********************************************************************
 *
 *  Initialize all transmit rings.
 *
 **********************************************************************/
static void
igb_setup_transmit_structures(struct adapter *adapter)
{
	struct tx_ring *txr = adapter->tx_rings;

	for (int i = 0; i < adapter->num_queues; i++, txr++)
		igb_setup_transmit_ring(txr);

	return;
}

/*********************************************************************
 *
 *  Enable transmit unit.
 *
 **********************************************************************/
static void
igb_initialize_transmit_units(struct adapter *adapter)
{
	struct tx_ring	*txr = adapter->tx_rings;
	struct e1000_hw *hw = &adapter->hw;
	u32		tctl, txdctl;

	INIT_DEBUGOUT("igb_initialize_transmit_units: begin");
	tctl = txdctl = 0;

	/* Setup the Tx Descriptor Rings */
	for (int i = 0; i < adapter->num_queues; i++, txr++) {
		u64 bus_addr = txr->txdma.dma_paddr;

		E1000_WRITE_REG(hw, E1000_TDLEN(i),
		    adapter->num_tx_desc * sizeof(struct e1000_tx_desc));
		E1000_WRITE_REG(hw, E1000_TDBAH(i),
		    (uint32_t)(bus_addr >> 32));
		E1000_WRITE_REG(hw, E1000_TDBAL(i),
		    (uint32_t)bus_addr);

		/* Setup the HW Tx Head and Tail descriptor pointers */
		E1000_WRITE_REG(hw, E1000_TDT(i), 0);
		E1000_WRITE_REG(hw, E1000_TDH(i), 0);

		HW_DEBUGOUT2("Base = %x, Length = %x\n",
		    E1000_READ_REG(hw, E1000_TDBAL(i)),
		    E1000_READ_REG(hw, E1000_TDLEN(i)));

		txr->queue_status = IGB_QUEUE_IDLE;

		txdctl |= IGB_TX_PTHRESH;
		txdctl |= IGB_TX_HTHRESH << 8;
		txdctl |= IGB_TX_WTHRESH << 16;
		txdctl |= E1000_TXDCTL_QUEUE_ENABLE;
		E1000_WRITE_REG(hw, E1000_TXDCTL(i), txdctl);
	}

	if (adapter->vf_ifp)
		return;

	e1000_config_collision_dist(hw);

	/* Program the Transmit Control Register */
	tctl = E1000_READ_REG(hw, E1000_TCTL);
	tctl &= ~E1000_TCTL_CT;
	tctl |= (E1000_TCTL_PSP | E1000_TCTL_RTLC | E1000_TCTL_EN |
		   (E1000_COLLISION_THRESHOLD << E1000_CT_SHIFT));

	/* This write will effectively turn on the transmit unit. */
	E1000_WRITE_REG(hw, E1000_TCTL, tctl);
}

/*********************************************************************
 *
 *  Free all transmit rings.
 *
 **********************************************************************/
static void
igb_free_transmit_structures(struct adapter *adapter)
{
	struct tx_ring *txr = adapter->tx_rings;

	for (int i = 0; i < adapter->num_queues; i++, txr++) {
		IGB_TX_LOCK(txr);
		igb_free_transmit_buffers(txr);
		igb_dma_free(adapter, &txr->txdma);
		IGB_TX_UNLOCK(txr);
		IGB_TX_LOCK_DESTROY(txr);
	}
	free(adapter->tx_rings, M_DEVBUF);
}

/*********************************************************************
 *
 *  Free transmit ring related data structures.
 *
 **********************************************************************/
static void
igb_free_transmit_buffers(struct tx_ring *txr)
{
	struct adapter *adapter = txr->adapter;
	struct igb_tx_buffer *tx_buffer;
	int             i;

	INIT_DEBUGOUT("free_transmit_ring: begin");

	if (txr->tx_buffers == NULL)
		return;

	tx_buffer = txr->tx_buffers;
	for (i = 0; i < adapter->num_tx_desc; i++, tx_buffer++) {
		if (tx_buffer->m_head != NULL) {
			bus_dmamap_sync(txr->txtag, tx_buffer->map,
			    BUS_DMASYNC_POSTWRITE);
			bus_dmamap_unload(txr->txtag,
			    tx_buffer->map);
			m_freem(tx_buffer->m_head);
			tx_buffer->m_head = NULL;
			if (tx_buffer->map != NULL) {
				bus_dmamap_destroy(txr->txtag,
				    tx_buffer->map);
				tx_buffer->map = NULL;
			}
		} else if (tx_buffer->map != NULL) {
			bus_dmamap_unload(txr->txtag,
			    tx_buffer->map);
			bus_dmamap_destroy(txr->txtag,
			    tx_buffer->map);
			tx_buffer->map = NULL;
		}
	}
#ifndef IGB_LEGACY_TX
	if (txr->br != NULL)
		buf_ring_free(txr->br, M_DEVBUF);
#endif
	if (txr->tx_buffers != NULL) {
		free(txr->tx_buffers, M_DEVBUF);
		txr->tx_buffers = NULL;
	}
	if (txr->txtag != NULL) {
		bus_dma_tag_destroy(txr->txtag);
		txr->txtag = NULL;
	}
	return;
}

/**********************************************************************
 *
 *  Setup work for hardware segmentation offload (TSO)
 *
 **********************************************************************/
static bool
igb_tso_setup(struct tx_ring *txr, struct mbuf *mp, int ehdrlen,
	struct ip *ip, struct tcphdr *th)
{
	struct adapter *adapter = txr->adapter;
	struct e1000_adv_tx_context_desc *TXD;
	struct igb_tx_buffer        *tx_buffer;
	u32 vlan_macip_lens = 0, type_tucmd_mlhl = 0;
	u32 mss_l4len_idx = 0;
	u16 vtag = 0;
	int ctxd, ip_hlen, tcp_hlen;

	ctxd = txr->next_avail_desc;
	tx_buffer = &txr->tx_buffers[ctxd];
	TXD = (struct e1000_adv_tx_context_desc *) &txr->tx_base[ctxd];

	ip->ip_sum = 0;
	ip_hlen = ip->ip_hl << 2;
	tcp_hlen = th->th_off << 2;

	/* VLAN MACLEN IPLEN */
	if (mp->m_flags & M_VLANTAG) {
		vtag = htole16(mp->m_pkthdr.ether_vtag);
		vlan_macip_lens |= (vtag << E1000_ADVTXD_VLAN_SHIFT);
	}

	vlan_macip_lens |= (ehdrlen << E1000_ADVTXD_MACLEN_SHIFT);
	vlan_macip_lens |= ip_hlen;
	TXD->vlan_macip_lens |= htole32(vlan_macip_lens);

	/* ADV DTYPE TUCMD */
	type_tucmd_mlhl |= E1000_ADVTXD_DCMD_DEXT | E1000_ADVTXD_DTYP_CTXT;
	type_tucmd_mlhl |= E1000_ADVTXD_TUCMD_L4T_TCP;
	type_tucmd_mlhl |= E1000_ADVTXD_TUCMD_IPV4;
	TXD->type_tucmd_mlhl |= htole32(type_tucmd_mlhl);

	/* MSS L4LEN IDX */
	mss_l4len_idx |= (mp->m_pkthdr.tso_segsz << E1000_ADVTXD_MSS_SHIFT);
	mss_l4len_idx |= (tcp_hlen << E1000_ADVTXD_L4LEN_SHIFT);
	/* 82575 needs the queue index added */
	if (adapter->hw.mac.type == e1000_82575)
		mss_l4len_idx |= txr->me << 4;
	TXD->mss_l4len_idx = htole32(mss_l4len_idx);

	TXD->seqnum_seed = htole32(0);
	tx_buffer->m_head = NULL;
	tx_buffer->next_eop = -1;

	if (++ctxd == adapter->num_tx_desc)
		ctxd = 0;

	txr->tx_avail--;
	txr->next_avail_desc = ctxd;
	return TRUE;
}


/*********************************************************************
 *
 *  Context Descriptor setup for VLAN or CSUM
 *
 **********************************************************************/

static bool
igb_tx_ctx_setup(struct tx_ring *txr, struct mbuf *mp)
{
	struct adapter *adapter = txr->adapter;
	struct e1000_adv_tx_context_desc *TXD;
	struct igb_tx_buffer        *tx_buffer;
	u32 vlan_macip_lens, type_tucmd_mlhl, mss_l4len_idx;
	struct ether_vlan_header *eh;
	struct ip *ip = NULL;
	struct ip6_hdr *ip6;
	int  ehdrlen, ctxd, ip_hlen = 0;
	u16	etype, vtag = 0;
	u8	ipproto = 0;
	bool	offload = TRUE;

	if ((mp->m_pkthdr.csum_flags & CSUM_OFFLOAD) == 0)
		offload = FALSE;

	vlan_macip_lens = type_tucmd_mlhl = mss_l4len_idx = 0;
	ctxd = txr->next_avail_desc;
	tx_buffer = &txr->tx_buffers[ctxd];
	TXD = (struct e1000_adv_tx_context_desc *) &txr->tx_base[ctxd];

	/*
	** In advanced descriptors the vlan tag must 
	** be placed into the context descriptor, thus
	** we need to be here just for that setup.
	*/
	if (mp->m_flags & M_VLANTAG) {
		vtag = htole16(mp->m_pkthdr.ether_vtag);
		vlan_macip_lens |= (vtag << E1000_ADVTXD_VLAN_SHIFT);
	} else if (offload == FALSE)
		return FALSE;

	/*
	 * Determine where frame payload starts.
	 * Jump over vlan headers if already present,
	 * helpful for QinQ too.
	 */
	eh = mtod(mp, struct ether_vlan_header *);
	if (eh->evl_encap_proto == htons(ETHERTYPE_VLAN)) {
		etype = ntohs(eh->evl_proto);
		ehdrlen = ETHER_HDR_LEN + ETHER_VLAN_ENCAP_LEN;
	} else {
		etype = ntohs(eh->evl_encap_proto);
		ehdrlen = ETHER_HDR_LEN;
	}

	/* Set the ether header length */
	vlan_macip_lens |= ehdrlen << E1000_ADVTXD_MACLEN_SHIFT;

	switch (etype) {
		case ETHERTYPE_IP:
			ip = (struct ip *)(mp->m_data + ehdrlen);
			ip_hlen = ip->ip_hl << 2;
			if (mp->m_len < ehdrlen + ip_hlen) {
				offload = FALSE;
				break;
			}
			ipproto = ip->ip_p;
			type_tucmd_mlhl |= E1000_ADVTXD_TUCMD_IPV4;
			break;
		case ETHERTYPE_IPV6:
			ip6 = (struct ip6_hdr *)(mp->m_data + ehdrlen);
			ip_hlen = sizeof(struct ip6_hdr);
			ipproto = ip6->ip6_nxt;
			type_tucmd_mlhl |= E1000_ADVTXD_TUCMD_IPV6;
			break;
		default:
			offload = FALSE;
			break;
	}

	vlan_macip_lens |= ip_hlen;
	type_tucmd_mlhl |= E1000_ADVTXD_DCMD_DEXT | E1000_ADVTXD_DTYP_CTXT;

	switch (ipproto) {
		case IPPROTO_TCP:
			if (mp->m_pkthdr.csum_flags & CSUM_TCP)
				type_tucmd_mlhl |= E1000_ADVTXD_TUCMD_L4T_TCP;
			break;
		case IPPROTO_UDP:
			if (mp->m_pkthdr.csum_flags & CSUM_UDP)
				type_tucmd_mlhl |= E1000_ADVTXD_TUCMD_L4T_UDP;
			break;
#if __FreeBSD_version >= 800000
		case IPPROTO_SCTP:
			if (mp->m_pkthdr.csum_flags & CSUM_SCTP)
				type_tucmd_mlhl |= E1000_ADVTXD_TUCMD_L4T_SCTP;
			break;
#endif
		default:
			offload = FALSE;
			break;
	}

	/* 82575 needs the queue index added */
	if (adapter->hw.mac.type == e1000_82575)
		mss_l4len_idx = txr->me << 4;

	/* Now copy bits into descriptor */
	TXD->vlan_macip_lens |= htole32(vlan_macip_lens);
	TXD->type_tucmd_mlhl |= htole32(type_tucmd_mlhl);
	TXD->seqnum_seed = htole32(0);
	TXD->mss_l4len_idx = htole32(mss_l4len_idx);

	tx_buffer->m_head = NULL;
	tx_buffer->next_eop = -1;

	/* We've consumed the first desc, adjust counters */
	if (++ctxd == adapter->num_tx_desc)
		ctxd = 0;
	txr->next_avail_desc = ctxd;
	--txr->tx_avail;

        return (offload);
}


/**********************************************************************
 *
 *  Examine each tx_buffer in the used queue. If the hardware is done
 *  processing the packet then free associated resources. The
 *  tx_buffer is put back on the free queue.
 *
 *  TRUE return means there's work in the ring to clean, FALSE its empty.
 **********************************************************************/
static bool
igb_txeof(struct tx_ring *txr)
{
	struct adapter	*adapter = txr->adapter;
        int first, last, done, processed;
        struct igb_tx_buffer *tx_buffer;
        struct e1000_tx_desc   *tx_desc, *eop_desc;
	struct ifnet   *ifp = adapter->ifp;

	IGB_TX_LOCK_ASSERT(txr);

#ifdef DEV_NETMAP
	if (ifp->if_capenable & IFCAP_NETMAP) {
		struct netmap_adapter *na = NA(ifp);

		selwakeuppri(&na->tx_rings[txr->me].si, PI_NET);
		IGB_TX_UNLOCK(txr);
		IGB_CORE_LOCK(adapter);
		selwakeuppri(&na->tx_si, PI_NET);
		IGB_CORE_UNLOCK(adapter);
		IGB_TX_LOCK(txr);
		return FALSE;
	}
#endif /* DEV_NETMAP */
        if (txr->tx_avail == adapter->num_tx_desc) {
		txr->queue_status = IGB_QUEUE_IDLE;
                return FALSE;
	}

	processed = 0;
        first = txr->next_to_clean;
        tx_desc = &txr->tx_base[first];
        tx_buffer = &txr->tx_buffers[first];
	last = tx_buffer->next_eop;
        eop_desc = &txr->tx_base[last];

	/*
	 * What this does is get the index of the
	 * first descriptor AFTER the EOP of the 
	 * first packet, that way we can do the
	 * simple comparison on the inner while loop.
	 */
	if (++last == adapter->num_tx_desc)
 		last = 0;
	done = last;

        bus_dmamap_sync(txr->txdma.dma_tag, txr->txdma.dma_map,
            BUS_DMASYNC_POSTREAD | BUS_DMASYNC_POSTWRITE);

        while (eop_desc->upper.fields.status & E1000_TXD_STAT_DD) {
		/* We clean the range of the packet */
		while (first != done) {
                	tx_desc->upper.data = 0;
                	tx_desc->lower.data = 0;
                	tx_desc->buffer_addr = 0;
                	++txr->tx_avail;
			++processed;

			if (tx_buffer->m_head) {
				txr->bytes +=
				    tx_buffer->m_head->m_pkthdr.len;
				bus_dmamap_sync(txr->txtag,
				    tx_buffer->map,
				    BUS_DMASYNC_POSTWRITE);
				bus_dmamap_unload(txr->txtag,
				    tx_buffer->map);

                        	m_freem(tx_buffer->m_head);
                        	tx_buffer->m_head = NULL;
                	}
			tx_buffer->next_eop = -1;
			txr->watchdog_time = ticks;

	                if (++first == adapter->num_tx_desc)
				first = 0;

	                tx_buffer = &txr->tx_buffers[first];
			tx_desc = &txr->tx_base[first];
		}
		++txr->packets;
		++ifp->if_opackets;
		/* See if we can continue to the next packet */
		last = tx_buffer->next_eop;
		if (last != -1) {
        		eop_desc = &txr->tx_base[last];
			/* Get new done point */
			if (++last == adapter->num_tx_desc) last = 0;
			done = last;
		} else
			break;
        }
        bus_dmamap_sync(txr->txdma.dma_tag, txr->txdma.dma_map,
            BUS_DMASYNC_PREREAD | BUS_DMASYNC_PREWRITE);

        txr->next_to_clean = first;

	/*
	** Watchdog calculation, we know there's
	** work outstanding or the first return
	** would have been taken, so none processed
	** for too long indicates a hang.
	*/
	if ((!processed) && ((ticks - txr->watchdog_time) > IGB_WATCHDOG))
		txr->queue_status |= IGB_QUEUE_HUNG;
        /*
         * If we have a minimum free,
         * clear depleted state bit
         */
        if (txr->tx_avail >= IGB_QUEUE_THRESHOLD)          
                txr->queue_status &= ~IGB_QUEUE_DEPLETED;

	/* All clean, turn off the watchdog */
	if (txr->tx_avail == adapter->num_tx_desc) {
		txr->queue_status = IGB_QUEUE_IDLE;
		return (FALSE);
        }

	return (TRUE);
}

/*********************************************************************
 *
 *  Refresh mbuf buffers for RX descriptor rings
 *   - now keeps its own state so discards due to resource
 *     exhaustion are unnecessary, if an mbuf cannot be obtained
 *     it just returns, keeping its placeholder, thus it can simply
 *     be recalled to try again.
 *
 **********************************************************************/
static void
igb_refresh_mbufs(struct rx_ring *rxr, int limit)
{
	struct adapter		*adapter = rxr->adapter;
	bus_dma_segment_t	hseg[1];
	bus_dma_segment_t	pseg[1];
	struct igb_rx_buf	*rxbuf;
	struct mbuf		*mh, *mp;
	int			i, j, nsegs, error;
	bool			refreshed = FALSE;

	i = j = rxr->next_to_refresh;
	/*
	** Get one descriptor beyond
	** our work mark to control
	** the loop.
        */
	if (++j == adapter->num_rx_desc)
		j = 0;

	while (j != limit) {
		rxbuf = &rxr->rx_buffers[i];
		/* No hdr mbuf used with header split off */
		if (rxr->hdr_split == FALSE)
			goto no_split;
		if (rxbuf->m_head == NULL) {
			mh = m_gethdr(M_NOWAIT, MT_DATA);
			if (mh == NULL)
				goto update;
		} else
			mh = rxbuf->m_head;

		mh->m_pkthdr.len = mh->m_len = MHLEN;
		mh->m_len = MHLEN;
		mh->m_flags |= M_PKTHDR;
		/* Get the memory mapping */
		error = bus_dmamap_load_mbuf_sg(rxr->htag,
		    rxbuf->hmap, mh, hseg, &nsegs, BUS_DMA_NOWAIT);
		if (error != 0) {
			printf("Refresh mbufs: hdr dmamap load"
			    " failure - %d\n", error);
			m_free(mh);
			rxbuf->m_head = NULL;
			goto update;
		}
		rxbuf->m_head = mh;
		bus_dmamap_sync(rxr->htag, rxbuf->hmap,
		    BUS_DMASYNC_PREREAD);
		rxr->rx_base[i].read.hdr_addr =
		    htole64(hseg[0].ds_addr);
no_split:
		if (rxbuf->m_pack == NULL) {
			mp = m_getjcl(M_NOWAIT, MT_DATA,
			    M_PKTHDR, adapter->rx_mbuf_sz);
			if (mp == NULL)
				goto update;
		} else
			mp = rxbuf->m_pack;

		mp->m_pkthdr.len = mp->m_len = adapter->rx_mbuf_sz;
		/* Get the memory mapping */
		error = bus_dmamap_load_mbuf_sg(rxr->ptag,
		    rxbuf->pmap, mp, pseg, &nsegs, BUS_DMA_NOWAIT);
		if (error != 0) {
			printf("Refresh mbufs: payload dmamap load"
			    " failure - %d\n", error);
			m_free(mp);
			rxbuf->m_pack = NULL;
			goto update;
		}
		rxbuf->m_pack = mp;
		bus_dmamap_sync(rxr->ptag, rxbuf->pmap,
		    BUS_DMASYNC_PREREAD);
		rxr->rx_base[i].read.pkt_addr =
		    htole64(pseg[0].ds_addr);
		refreshed = TRUE; /* I feel wefreshed :) */

		i = j; /* our next is precalculated */
		rxr->next_to_refresh = i;
		if (++j == adapter->num_rx_desc)
			j = 0;
	}
update:
	if (refreshed) /* update tail */
		E1000_WRITE_REG(&adapter->hw,
		    E1000_RDT(rxr->me), rxr->next_to_refresh);
	return;
}


/*********************************************************************
 *
 *  Allocate memory for rx_buffer structures. Since we use one
 *  rx_buffer per received packet, the maximum number of rx_buffer's
 *  that we'll need is equal to the number of receive descriptors
 *  that we've allocated.
 *
 **********************************************************************/
static int
igb_allocate_receive_buffers(struct rx_ring *rxr)
{
	struct	adapter 	*adapter = rxr->adapter;
	device_t 		dev = adapter->dev;
	struct igb_rx_buf	*rxbuf;
	int             	i, bsize, error;

	bsize = sizeof(struct igb_rx_buf) * adapter->num_rx_desc;
	if (!(rxr->rx_buffers =
	    (struct igb_rx_buf *) malloc(bsize,
	    M_DEVBUF, M_NOWAIT | M_ZERO))) {
		device_printf(dev, "Unable to allocate rx_buffer memory\n");
		error = ENOMEM;
		goto fail;
	}

	if ((error = bus_dma_tag_create(bus_get_dma_tag(dev),
				   1, 0,		/* alignment, bounds */
				   BUS_SPACE_MAXADDR,	/* lowaddr */
				   BUS_SPACE_MAXADDR,	/* highaddr */
				   NULL, NULL,		/* filter, filterarg */
				   MSIZE,		/* maxsize */
				   1,			/* nsegments */
				   MSIZE,		/* maxsegsize */
				   0,			/* flags */
				   NULL,		/* lockfunc */
				   NULL,		/* lockfuncarg */
				   &rxr->htag))) {
		device_printf(dev, "Unable to create RX DMA tag\n");
		goto fail;
	}

	if ((error = bus_dma_tag_create(bus_get_dma_tag(dev),
				   1, 0,		/* alignment, bounds */
				   BUS_SPACE_MAXADDR,	/* lowaddr */
				   BUS_SPACE_MAXADDR,	/* highaddr */
				   NULL, NULL,		/* filter, filterarg */
				   MJUM9BYTES,		/* maxsize */
				   1,			/* nsegments */
				   MJUM9BYTES,		/* maxsegsize */
				   0,			/* flags */
				   NULL,		/* lockfunc */
				   NULL,		/* lockfuncarg */
				   &rxr->ptag))) {
		device_printf(dev, "Unable to create RX payload DMA tag\n");
		goto fail;
	}

	for (i = 0; i < adapter->num_rx_desc; i++) {
		rxbuf = &rxr->rx_buffers[i];
		error = bus_dmamap_create(rxr->htag,
		    BUS_DMA_NOWAIT, &rxbuf->hmap);
		if (error) {
			device_printf(dev,
			    "Unable to create RX head DMA maps\n");
			goto fail;
		}
		error = bus_dmamap_create(rxr->ptag,
		    BUS_DMA_NOWAIT, &rxbuf->pmap);
		if (error) {
			device_printf(dev,
			    "Unable to create RX packet DMA maps\n");
			goto fail;
		}
	}

	return (0);

fail:
	/* Frees all, but can handle partial completion */
	igb_free_receive_structures(adapter);
	return (error);
}


static void
igb_free_receive_ring(struct rx_ring *rxr)
{
	struct	adapter		*adapter = rxr->adapter;
	struct igb_rx_buf	*rxbuf;


	for (int i = 0; i < adapter->num_rx_desc; i++) {
		rxbuf = &rxr->rx_buffers[i];
		if (rxbuf->m_head != NULL) {
			bus_dmamap_sync(rxr->htag, rxbuf->hmap,
			    BUS_DMASYNC_POSTREAD);
			bus_dmamap_unload(rxr->htag, rxbuf->hmap);
			rxbuf->m_head->m_flags |= M_PKTHDR;
			m_freem(rxbuf->m_head);
		}
		if (rxbuf->m_pack != NULL) {
			bus_dmamap_sync(rxr->ptag, rxbuf->pmap,
			    BUS_DMASYNC_POSTREAD);
			bus_dmamap_unload(rxr->ptag, rxbuf->pmap);
			rxbuf->m_pack->m_flags |= M_PKTHDR;
			m_freem(rxbuf->m_pack);
		}
		rxbuf->m_head = NULL;
		rxbuf->m_pack = NULL;
	}
}


/*********************************************************************
 *
 *  Initialize a receive ring and its buffers.
 *
 **********************************************************************/
static int
igb_setup_receive_ring(struct rx_ring *rxr)
{
	struct	adapter		*adapter;
	struct  ifnet		*ifp;
	device_t		dev;
	struct igb_rx_buf	*rxbuf;
	bus_dma_segment_t	pseg[1], hseg[1];
	struct lro_ctrl		*lro = &rxr->lro;
	int			rsize, nsegs, error = 0;
#ifdef DEV_NETMAP
	struct netmap_adapter *na = NA(rxr->adapter->ifp);
	struct netmap_slot *slot;
#endif /* DEV_NETMAP */

	adapter = rxr->adapter;
	dev = adapter->dev;
	ifp = adapter->ifp;

	/* Clear the ring contents */
	IGB_RX_LOCK(rxr);
#ifdef DEV_NETMAP
	slot = netmap_reset(na, NR_RX, rxr->me, 0);
#endif /* DEV_NETMAP */
	rsize = roundup2(adapter->num_rx_desc *
	    sizeof(union e1000_adv_rx_desc), IGB_DBA_ALIGN);
	bzero((void *)rxr->rx_base, rsize);

	/*
	** Free current RX buffer structures and their mbufs
	*/
	igb_free_receive_ring(rxr);

	/* Configure for header split? */
	if (igb_header_split)
		rxr->hdr_split = TRUE;

        /* Now replenish the ring mbufs */
	for (int j = 0; j < adapter->num_rx_desc; ++j) {
		struct mbuf	*mh, *mp;

		rxbuf = &rxr->rx_buffers[j];
#ifdef DEV_NETMAP
		if (slot) {
			/* slot sj is mapped to the i-th NIC-ring entry */
			int sj = netmap_idx_n2k(&na->rx_rings[rxr->me], j);
			uint64_t paddr;
			void *addr;

			addr = PNMB(slot + sj, &paddr);
			netmap_load_map(rxr->ptag, rxbuf->pmap, addr);
			/* Update descriptor */
			rxr->rx_base[j].read.pkt_addr = htole64(paddr);
			continue;
		}
#endif /* DEV_NETMAP */
		if (rxr->hdr_split == FALSE)
			goto skip_head;

		/* First the header */
		rxbuf->m_head = m_gethdr(M_NOWAIT, MT_DATA);
		if (rxbuf->m_head == NULL) {
			error = ENOBUFS;
                        goto fail;
		}
		m_adj(rxbuf->m_head, ETHER_ALIGN);
		mh = rxbuf->m_head;
		mh->m_len = mh->m_pkthdr.len = MHLEN;
		mh->m_flags |= M_PKTHDR;
		/* Get the memory mapping */
		error = bus_dmamap_load_mbuf_sg(rxr->htag,
		    rxbuf->hmap, rxbuf->m_head, hseg,
		    &nsegs, BUS_DMA_NOWAIT);
		if (error != 0) /* Nothing elegant to do here */
                        goto fail;
		bus_dmamap_sync(rxr->htag,
		    rxbuf->hmap, BUS_DMASYNC_PREREAD);
		/* Update descriptor */
		rxr->rx_base[j].read.hdr_addr = htole64(hseg[0].ds_addr);

skip_head:
		/* Now the payload cluster */
		rxbuf->m_pack = m_getjcl(M_NOWAIT, MT_DATA,
		    M_PKTHDR, adapter->rx_mbuf_sz);
		if (rxbuf->m_pack == NULL) {
			error = ENOBUFS;
                        goto fail;
		}
		mp = rxbuf->m_pack;
		mp->m_pkthdr.len = mp->m_len = adapter->rx_mbuf_sz;
		/* Get the memory mapping */
		error = bus_dmamap_load_mbuf_sg(rxr->ptag,
		    rxbuf->pmap, mp, pseg,
		    &nsegs, BUS_DMA_NOWAIT);
		if (error != 0)
                        goto fail;
		bus_dmamap_sync(rxr->ptag,
		    rxbuf->pmap, BUS_DMASYNC_PREREAD);
		/* Update descriptor */
		rxr->rx_base[j].read.pkt_addr = htole64(pseg[0].ds_addr);
        }

	/* Setup our descriptor indices */
	rxr->next_to_check = 0;
	rxr->next_to_refresh = adapter->num_rx_desc - 1;
	rxr->lro_enabled = FALSE;
	rxr->rx_split_packets = 0;
	rxr->rx_bytes = 0;

	rxr->fmp = NULL;
	rxr->lmp = NULL;
	rxr->discard = FALSE;

	bus_dmamap_sync(rxr->rxdma.dma_tag, rxr->rxdma.dma_map,
	    BUS_DMASYNC_PREREAD | BUS_DMASYNC_PREWRITE);

	/*
	** Now set up the LRO interface, we
	** also only do head split when LRO
	** is enabled, since so often they
	** are undesireable in similar setups.
	*/
	if (ifp->if_capenable & IFCAP_LRO) {
		error = tcp_lro_init(lro);
		if (error) {
			device_printf(dev, "LRO Initialization failed!\n");
			goto fail;
		}
		INIT_DEBUGOUT("RX LRO Initialized\n");
		rxr->lro_enabled = TRUE;
		lro->ifp = adapter->ifp;
	}

	IGB_RX_UNLOCK(rxr);
	return (0);

fail:
	igb_free_receive_ring(rxr);
	IGB_RX_UNLOCK(rxr);
	return (error);
}


/*********************************************************************
 *
 *  Initialize all receive rings.
 *
 **********************************************************************/
static int
igb_setup_receive_structures(struct adapter *adapter)
{
	struct rx_ring *rxr = adapter->rx_rings;
	int i;

	for (i = 0; i < adapter->num_queues; i++, rxr++)
		if (igb_setup_receive_ring(rxr))
			goto fail;

	return (0);
fail:
	/*
	 * Free RX buffers allocated so far, we will only handle
	 * the rings that completed, the failing case will have
	 * cleaned up for itself. 'i' is the endpoint.
	 */
	for (int j = 0; j < i; ++j) {
		rxr = &adapter->rx_rings[j];
		IGB_RX_LOCK(rxr);
		igb_free_receive_ring(rxr);
		IGB_RX_UNLOCK(rxr);
	}

	return (ENOBUFS);
}

/*********************************************************************
 *
 *  Enable receive unit.
 *
 **********************************************************************/
static void
igb_initialize_receive_units(struct adapter *adapter)
{
	struct rx_ring	*rxr = adapter->rx_rings;
	struct ifnet	*ifp = adapter->ifp;
	struct e1000_hw *hw = &adapter->hw;
	u32		rctl, rxcsum, psize, srrctl = 0;

	INIT_DEBUGOUT("igb_initialize_receive_unit: begin");

	/*
	 * Make sure receives are disabled while setting
	 * up the descriptor ring
	 */
	rctl = E1000_READ_REG(hw, E1000_RCTL);
	E1000_WRITE_REG(hw, E1000_RCTL, rctl & ~E1000_RCTL_EN);

	/*
	** Set up for header split
	*/
	if (igb_header_split) {
		/* Use a standard mbuf for the header */
		srrctl |= IGB_HDR_BUF << E1000_SRRCTL_BSIZEHDRSIZE_SHIFT;
		srrctl |= E1000_SRRCTL_DESCTYPE_HDR_SPLIT_ALWAYS;
	} else
		srrctl |= E1000_SRRCTL_DESCTYPE_ADV_ONEBUF;

	/*
	** Set up for jumbo frames
	*/
	if (ifp->if_mtu > ETHERMTU) {
		rctl |= E1000_RCTL_LPE;
		if (adapter->rx_mbuf_sz == MJUMPAGESIZE) {
			srrctl |= 4096 >> E1000_SRRCTL_BSIZEPKT_SHIFT;
			rctl |= E1000_RCTL_SZ_4096 | E1000_RCTL_BSEX;
		} else if (adapter->rx_mbuf_sz > MJUMPAGESIZE) {
			srrctl |= 8192 >> E1000_SRRCTL_BSIZEPKT_SHIFT;
			rctl |= E1000_RCTL_SZ_8192 | E1000_RCTL_BSEX;
		}
		/* Set maximum packet len */
		psize = adapter->max_frame_size;
		/* are we on a vlan? */
		if (adapter->ifp->if_vlantrunk != NULL)
			psize += VLAN_TAG_SIZE;
		E1000_WRITE_REG(&adapter->hw, E1000_RLPML, psize);
	} else {
		rctl &= ~E1000_RCTL_LPE;
		srrctl |= 2048 >> E1000_SRRCTL_BSIZEPKT_SHIFT;
		rctl |= E1000_RCTL_SZ_2048;
	}

	/* Setup the Base and Length of the Rx Descriptor Rings */
	for (int i = 0; i < adapter->num_queues; i++, rxr++) {
		u64 bus_addr = rxr->rxdma.dma_paddr;
		u32 rxdctl;

		E1000_WRITE_REG(hw, E1000_RDLEN(i),
		    adapter->num_rx_desc * sizeof(struct e1000_rx_desc));
		E1000_WRITE_REG(hw, E1000_RDBAH(i),
		    (uint32_t)(bus_addr >> 32));
		E1000_WRITE_REG(hw, E1000_RDBAL(i),
		    (uint32_t)bus_addr);
		E1000_WRITE_REG(hw, E1000_SRRCTL(i), srrctl);
		/* Enable this Queue */
		rxdctl = E1000_READ_REG(hw, E1000_RXDCTL(i));
		rxdctl |= E1000_RXDCTL_QUEUE_ENABLE;
		rxdctl &= 0xFFF00000;
		rxdctl |= IGB_RX_PTHRESH;
		rxdctl |= IGB_RX_HTHRESH << 8;
		rxdctl |= IGB_RX_WTHRESH << 16;
		E1000_WRITE_REG(hw, E1000_RXDCTL(i), rxdctl);
	}

	/*
	** Setup for RX MultiQueue
	*/
	rxcsum = E1000_READ_REG(hw, E1000_RXCSUM);
	if (adapter->num_queues >1) {
		u32 random[10], mrqc, shift = 0;
		union igb_reta {
			u32 dword;
			u8  bytes[4];
		} reta;

		arc4rand(&random, sizeof(random), 0);
		if (adapter->hw.mac.type == e1000_82575)
			shift = 6;
		/* Warning FM follows */
		for (int i = 0; i < 128; i++) {
			reta.bytes[i & 3] =
			    (i % adapter->num_queues) << shift;
			if ((i & 3) == 3)
				E1000_WRITE_REG(hw,
				    E1000_RETA(i >> 2), reta.dword);
		}
		/* Now fill in hash table */
		mrqc = E1000_MRQC_ENABLE_RSS_4Q;
		for (int i = 0; i < 10; i++)
			E1000_WRITE_REG_ARRAY(hw,
			    E1000_RSSRK(0), i, random[i]);

		mrqc |= (E1000_MRQC_RSS_FIELD_IPV4 |
		    E1000_MRQC_RSS_FIELD_IPV4_TCP);
		mrqc |= (E1000_MRQC_RSS_FIELD_IPV6 |
		    E1000_MRQC_RSS_FIELD_IPV6_TCP);
		mrqc |=( E1000_MRQC_RSS_FIELD_IPV4_UDP |
		    E1000_MRQC_RSS_FIELD_IPV6_UDP);
		mrqc |=( E1000_MRQC_RSS_FIELD_IPV6_UDP_EX |
		    E1000_MRQC_RSS_FIELD_IPV6_TCP_EX);

		E1000_WRITE_REG(hw, E1000_MRQC, mrqc);

		/*
		** NOTE: Receive Full-Packet Checksum Offload 
		** is mutually exclusive with Multiqueue. However
		** this is not the same as TCP/IP checksums which
		** still work.
		*/
		rxcsum |= E1000_RXCSUM_PCSD;
#if __FreeBSD_version >= 800000
		/* For SCTP Offload */
		if ((hw->mac.type == e1000_82576)
		    && (ifp->if_capenable & IFCAP_RXCSUM))
			rxcsum |= E1000_RXCSUM_CRCOFL;
#endif
	} else {
		/* Non RSS setup */
		if (ifp->if_capenable & IFCAP_RXCSUM) {
			rxcsum |= E1000_RXCSUM_IPPCSE;
#if __FreeBSD_version >= 800000
			if (adapter->hw.mac.type == e1000_82576)
				rxcsum |= E1000_RXCSUM_CRCOFL;
#endif
		} else
			rxcsum &= ~E1000_RXCSUM_TUOFL;
	}
	E1000_WRITE_REG(hw, E1000_RXCSUM, rxcsum);

	/* Setup the Receive Control Register */
	rctl &= ~(3 << E1000_RCTL_MO_SHIFT);
	rctl |= E1000_RCTL_EN | E1000_RCTL_BAM | E1000_RCTL_LBM_NO |
		   E1000_RCTL_RDMTS_HALF |
		   (hw->mac.mc_filter_type << E1000_RCTL_MO_SHIFT);
	/* Strip CRC bytes. */
	rctl |= E1000_RCTL_SECRC;
	/* Make sure VLAN Filters are off */
	rctl &= ~E1000_RCTL_VFE;
	/* Don't store bad packets */
	rctl &= ~E1000_RCTL_SBP;

	/* Enable Receives */
	E1000_WRITE_REG(hw, E1000_RCTL, rctl);

	/*
	 * Setup the HW Rx Head and Tail Descriptor Pointers
	 *   - needs to be after enable
	 */
	for (int i = 0; i < adapter->num_queues; i++) {
		rxr = &adapter->rx_rings[i];
		E1000_WRITE_REG(hw, E1000_RDH(i), rxr->next_to_check);
#ifdef DEV_NETMAP
		/*
		 * an init() while a netmap client is active must
		 * preserve the rx buffers passed to userspace.
		 * In this driver it means we adjust RDT to
		 * somthing different from next_to_refresh
		 * (which is not used in netmap mode).
		 */
		if (ifp->if_capenable & IFCAP_NETMAP) {
			struct netmap_adapter *na = NA(adapter->ifp);
			struct netmap_kring *kring = &na->rx_rings[i];
			int t = rxr->next_to_refresh - kring->nr_hwavail;

			if (t >= adapter->num_rx_desc)
				t -= adapter->num_rx_desc;
			else if (t < 0)
				t += adapter->num_rx_desc;
			E1000_WRITE_REG(hw, E1000_RDT(i), t);
		} else
#endif /* DEV_NETMAP */
		E1000_WRITE_REG(hw, E1000_RDT(i), rxr->next_to_refresh);
	}
	return;
}

/*********************************************************************
 *
 *  Free receive rings.
 *
 **********************************************************************/
static void
igb_free_receive_structures(struct adapter *adapter)
{
	struct rx_ring *rxr = adapter->rx_rings;

	for (int i = 0; i < adapter->num_queues; i++, rxr++) {
		struct lro_ctrl	*lro = &rxr->lro;
		igb_free_receive_buffers(rxr);
		tcp_lro_free(lro);
		igb_dma_free(adapter, &rxr->rxdma);
	}

	free(adapter->rx_rings, M_DEVBUF);
}

/*********************************************************************
 *
 *  Free receive ring data structures.
 *
 **********************************************************************/
static void
igb_free_receive_buffers(struct rx_ring *rxr)
{
	struct adapter		*adapter = rxr->adapter;
	struct igb_rx_buf	*rxbuf;
	int i;

	INIT_DEBUGOUT("free_receive_structures: begin");

	/* Cleanup any existing buffers */
	if (rxr->rx_buffers != NULL) {
		for (i = 0; i < adapter->num_rx_desc; i++) {
			rxbuf = &rxr->rx_buffers[i];
			if (rxbuf->m_head != NULL) {
				bus_dmamap_sync(rxr->htag, rxbuf->hmap,
				    BUS_DMASYNC_POSTREAD);
				bus_dmamap_unload(rxr->htag, rxbuf->hmap);
				rxbuf->m_head->m_flags |= M_PKTHDR;
				m_freem(rxbuf->m_head);
			}
			if (rxbuf->m_pack != NULL) {
				bus_dmamap_sync(rxr->ptag, rxbuf->pmap,
				    BUS_DMASYNC_POSTREAD);
				bus_dmamap_unload(rxr->ptag, rxbuf->pmap);
				rxbuf->m_pack->m_flags |= M_PKTHDR;
				m_freem(rxbuf->m_pack);
			}
			rxbuf->m_head = NULL;
			rxbuf->m_pack = NULL;
			if (rxbuf->hmap != NULL) {
				bus_dmamap_destroy(rxr->htag, rxbuf->hmap);
				rxbuf->hmap = NULL;
			}
			if (rxbuf->pmap != NULL) {
				bus_dmamap_destroy(rxr->ptag, rxbuf->pmap);
				rxbuf->pmap = NULL;
			}
		}
		if (rxr->rx_buffers != NULL) {
			free(rxr->rx_buffers, M_DEVBUF);
			rxr->rx_buffers = NULL;
		}
	}

	if (rxr->htag != NULL) {
		bus_dma_tag_destroy(rxr->htag);
		rxr->htag = NULL;
	}
	if (rxr->ptag != NULL) {
		bus_dma_tag_destroy(rxr->ptag);
		rxr->ptag = NULL;
	}
}

static __inline void
igb_rx_discard(struct rx_ring *rxr, int i)
{
	struct igb_rx_buf	*rbuf;

	rbuf = &rxr->rx_buffers[i];

	/* Partially received? Free the chain */
	if (rxr->fmp != NULL) {
		rxr->fmp->m_flags |= M_PKTHDR;
		m_freem(rxr->fmp);
		rxr->fmp = NULL;
		rxr->lmp = NULL;
	}

	/*
	** With advanced descriptors the writeback
	** clobbers the buffer addrs, so its easier
	** to just free the existing mbufs and take
	** the normal refresh path to get new buffers
	** and mapping.
	*/
	if (rbuf->m_head) {
		m_free(rbuf->m_head);
		rbuf->m_head = NULL;
	}

	if (rbuf->m_pack) {
		m_free(rbuf->m_pack);
		rbuf->m_pack = NULL;
	}

	return;
}

static __inline void
igb_rx_input(struct rx_ring *rxr, struct ifnet *ifp, struct mbuf *m, u32 ptype)
{

	/*
	 * ATM LRO is only for IPv4/TCP packets and TCP checksum of the packet
	 * should be computed by hardware. Also it should not have VLAN tag in
	 * ethernet header.
	 */
	if (rxr->lro_enabled &&
	    (ifp->if_capenable & IFCAP_VLAN_HWTAGGING) != 0 &&
	    (ptype & E1000_RXDADV_PKTTYPE_ETQF) == 0 &&
	    (ptype & (E1000_RXDADV_PKTTYPE_IPV4 | E1000_RXDADV_PKTTYPE_TCP)) ==
	    (E1000_RXDADV_PKTTYPE_IPV4 | E1000_RXDADV_PKTTYPE_TCP) &&
	    (m->m_pkthdr.csum_flags & (CSUM_DATA_VALID | CSUM_PSEUDO_HDR)) == 
	    (CSUM_DATA_VALID | CSUM_PSEUDO_HDR)) {
		/*
		 * Send to the stack if:
		 **  - LRO not enabled, or
		 **  - no LRO resources, or
		 **  - lro enqueue fails
		 */
		if (rxr->lro.lro_cnt != 0)
			if (tcp_lro_rx(&rxr->lro, m, 0) == 0)
				return;
	}
	IGB_RX_UNLOCK(rxr);
	(*ifp->if_input)(ifp, m);
	IGB_RX_LOCK(rxr);
}

/*********************************************************************
 *
 *  This routine executes in interrupt context. It replenishes
 *  the mbufs in the descriptor and sends data which has been
 *  dma'ed into host memory to upper layer.
 *
 *  We loop at most count times if count is > 0, or until done if
 *  count < 0.
 *
 *  Return TRUE if more to clean, FALSE otherwise
 *********************************************************************/
static bool
igb_rxeof(struct igb_queue *que, int count, int *done)
{
	struct adapter		*adapter = que->adapter;
	struct rx_ring		*rxr = que->rxr;
	struct ifnet		*ifp = adapter->ifp;
	struct lro_ctrl		*lro = &rxr->lro;
	struct lro_entry	*queued;
	int			i, processed = 0, rxdone = 0;
	u32			ptype, staterr = 0;
	union e1000_adv_rx_desc	*cur;

	IGB_RX_LOCK(rxr);
	/* Sync the ring. */
	bus_dmamap_sync(rxr->rxdma.dma_tag, rxr->rxdma.dma_map,
	    BUS_DMASYNC_POSTREAD | BUS_DMASYNC_POSTWRITE);

#ifdef DEV_NETMAP
	if (ifp->if_capenable & IFCAP_NETMAP) {
		struct netmap_adapter *na = NA(ifp);

		na->rx_rings[rxr->me].nr_kflags |= NKR_PENDINTR;
		selwakeuppri(&na->rx_rings[rxr->me].si, PI_NET);
		IGB_RX_UNLOCK(rxr);
		IGB_CORE_LOCK(adapter);
		selwakeuppri(&na->rx_si, PI_NET);
		IGB_CORE_UNLOCK(adapter);
		return (0);
	}
#endif /* DEV_NETMAP */

	/* Main clean loop */
	for (i = rxr->next_to_check; count != 0;) {
		struct mbuf		*sendmp, *mh, *mp;
		struct igb_rx_buf	*rxbuf;
		u16			hlen, plen, hdr, vtag;
		bool			eop = FALSE;
 
		cur = &rxr->rx_base[i];
		staterr = le32toh(cur->wb.upper.status_error);
		if ((staterr & E1000_RXD_STAT_DD) == 0)
			break;
		if ((ifp->if_drv_flags & IFF_DRV_RUNNING) == 0)
			break;
		count--;
		sendmp = mh = mp = NULL;
		cur->wb.upper.status_error = 0;
		rxbuf = &rxr->rx_buffers[i];
		plen = le16toh(cur->wb.upper.length);
		ptype = le32toh(cur->wb.lower.lo_dword.data) & IGB_PKTTYPE_MASK;
		if ((adapter->hw.mac.type == e1000_i350) &&
		    (staterr & E1000_RXDEXT_STATERR_LB))
			vtag = be16toh(cur->wb.upper.vlan);
		else
			vtag = le16toh(cur->wb.upper.vlan);
		hdr = le16toh(cur->wb.lower.lo_dword.hs_rss.hdr_info);
		eop = ((staterr & E1000_RXD_STAT_EOP) == E1000_RXD_STAT_EOP);

		/* Make sure all segments of a bad packet are discarded */
		if (((staterr & E1000_RXDEXT_ERR_FRAME_ERR_MASK) != 0) ||
		    (rxr->discard)) {
			adapter->dropped_pkts++;
			++rxr->rx_discarded;
			if (!eop) /* Catch subsequent segs */
				rxr->discard = TRUE;
			else
				rxr->discard = FALSE;
			igb_rx_discard(rxr, i);
			goto next_desc;
		}

		/*
		** The way the hardware is configured to
		** split, it will ONLY use the header buffer
		** when header split is enabled, otherwise we
		** get normal behavior, ie, both header and
		** payload are DMA'd into the payload buffer.
		**
		** The fmp test is to catch the case where a
		** packet spans multiple descriptors, in that
		** case only the first header is valid.
		*/
		if (rxr->hdr_split && rxr->fmp == NULL) {
			hlen = (hdr & E1000_RXDADV_HDRBUFLEN_MASK) >>
			    E1000_RXDADV_HDRBUFLEN_SHIFT;
			if (hlen > IGB_HDR_BUF)
				hlen = IGB_HDR_BUF;
			mh = rxr->rx_buffers[i].m_head;
			mh->m_len = hlen;
			/* clear buf pointer for refresh */
			rxbuf->m_head = NULL;
			/*
			** Get the payload length, this
			** could be zero if its a small
			** packet.
			*/
			if (plen > 0) {
				mp = rxr->rx_buffers[i].m_pack;
				mp->m_len = plen;
				mh->m_next = mp;
				/* clear buf pointer */
				rxbuf->m_pack = NULL;
				rxr->rx_split_packets++;
			}
		} else {
			/*
			** Either no header split, or a
			** secondary piece of a fragmented
			** split packet.
			*/
			mh = rxr->rx_buffers[i].m_pack;
			mh->m_len = plen;
			/* clear buf info for refresh */
			rxbuf->m_pack = NULL;
		}

		++processed; /* So we know when to refresh */

		/* Initial frame - setup */
		if (rxr->fmp == NULL) {
			mh->m_pkthdr.len = mh->m_len;
			/* Save the head of the chain */
			rxr->fmp = mh;
			rxr->lmp = mh;
			if (mp != NULL) {
				/* Add payload if split */
				mh->m_pkthdr.len += mp->m_len;
				rxr->lmp = mh->m_next;
			}
		} else {
			/* Chain mbuf's together */
			rxr->lmp->m_next = mh;
			rxr->lmp = rxr->lmp->m_next;
			rxr->fmp->m_pkthdr.len += mh->m_len;
		}

		if (eop) {
			rxr->fmp->m_pkthdr.rcvif = ifp;
			ifp->if_ipackets++;
			rxr->rx_packets++;
			/* capture data for AIM */
			rxr->packets++;
			rxr->bytes += rxr->fmp->m_pkthdr.len;
			rxr->rx_bytes += rxr->fmp->m_pkthdr.len;

			if ((ifp->if_capenable & IFCAP_RXCSUM) != 0)
				igb_rx_checksum(staterr, rxr->fmp, ptype);

			if ((ifp->if_capenable & IFCAP_VLAN_HWTAGGING) != 0 &&
			    (staterr & E1000_RXD_STAT_VP) != 0) {
				rxr->fmp->m_pkthdr.ether_vtag = vtag;
				rxr->fmp->m_flags |= M_VLANTAG;
			}
#ifndef IGB_LEGACY_TX
			rxr->fmp->m_pkthdr.flowid = que->msix;
			rxr->fmp->m_flags |= M_FLOWID;
#endif
			sendmp = rxr->fmp;
			/* Make sure to set M_PKTHDR. */
			sendmp->m_flags |= M_PKTHDR;
			rxr->fmp = NULL;
			rxr->lmp = NULL;
		}

next_desc:
		bus_dmamap_sync(rxr->rxdma.dma_tag, rxr->rxdma.dma_map,
		    BUS_DMASYNC_PREREAD | BUS_DMASYNC_PREWRITE);

		/* Advance our pointers to the next descriptor. */
		if (++i == adapter->num_rx_desc)
			i = 0;
		/*
		** Send to the stack or LRO
		*/
		if (sendmp != NULL) {
			rxr->next_to_check = i;
			igb_rx_input(rxr, ifp, sendmp, ptype);
			i = rxr->next_to_check;
			rxdone++;
		}

		/* Every 8 descriptors we go to refresh mbufs */
		if (processed == 8) {
                        igb_refresh_mbufs(rxr, i);
                        processed = 0;
		}
	}

	/* Catch any remainders */
	if (igb_rx_unrefreshed(rxr))
		igb_refresh_mbufs(rxr, i);

	rxr->next_to_check = i;

	/*
	 * Flush any outstanding LRO work
	 */
	while ((queued = SLIST_FIRST(&lro->lro_active)) != NULL) {
		SLIST_REMOVE_HEAD(&lro->lro_active, next);
		tcp_lro_flush(lro, queued);
	}

	if (done != NULL)
		*done += rxdone;

	IGB_RX_UNLOCK(rxr);
	return ((staterr & E1000_RXD_STAT_DD) ? TRUE : FALSE);
}

/*********************************************************************
 *
 *  Verify that the hardware indicated that the checksum is valid.
 *  Inform the stack about the status of checksum so that stack
 *  doesn't spend time verifying the checksum.
 *
 *********************************************************************/
static void
igb_rx_checksum(u32 staterr, struct mbuf *mp, u32 ptype)
{
	u16 status = (u16)staterr;
	u8  errors = (u8) (staterr >> 24);
	int sctp;

	/* Ignore Checksum bit is set */
	if (status & E1000_RXD_STAT_IXSM) {
		mp->m_pkthdr.csum_flags = 0;
		return;
	}

	if ((ptype & E1000_RXDADV_PKTTYPE_ETQF) == 0 &&
	    (ptype & E1000_RXDADV_PKTTYPE_SCTP) != 0)
		sctp = 1;
	else
		sctp = 0;
	if (status & E1000_RXD_STAT_IPCS) {
		/* Did it pass? */
		if (!(errors & E1000_RXD_ERR_IPE)) {
			/* IP Checksum Good */
			mp->m_pkthdr.csum_flags = CSUM_IP_CHECKED;
			mp->m_pkthdr.csum_flags |= CSUM_IP_VALID;
		} else
			mp->m_pkthdr.csum_flags = 0;
	}

	if (status & (E1000_RXD_STAT_TCPCS | E1000_RXD_STAT_UDPCS)) {
		u16 type = (CSUM_DATA_VALID | CSUM_PSEUDO_HDR);
#if __FreeBSD_version >= 800000
		if (sctp) /* reassign */
			type = CSUM_SCTP_VALID;
#endif
		/* Did it pass? */
		if (!(errors & E1000_RXD_ERR_TCPE)) {
			mp->m_pkthdr.csum_flags |= type;
			if (sctp == 0)
				mp->m_pkthdr.csum_data = htons(0xffff);
		}
	}
	return;
}

/*
 * This routine is run via an vlan
 * config EVENT
 */
static void
igb_register_vlan(void *arg, struct ifnet *ifp, u16 vtag)
{
	struct adapter	*adapter = ifp->if_softc;
	u32		index, bit;

	if (ifp->if_softc !=  arg)   /* Not our event */
		return;

	if ((vtag == 0) || (vtag > 4095))       /* Invalid */
                return;

	IGB_CORE_LOCK(adapter);
	index = (vtag >> 5) & 0x7F;
	bit = vtag & 0x1F;
	adapter->shadow_vfta[index] |= (1 << bit);
	++adapter->num_vlans;
	/* Change hw filter setting */
	if (ifp->if_capenable & IFCAP_VLAN_HWFILTER)
		igb_setup_vlan_hw_support(adapter);
	IGB_CORE_UNLOCK(adapter);
}

/*
 * This routine is run via an vlan
 * unconfig EVENT
 */
static void
igb_unregister_vlan(void *arg, struct ifnet *ifp, u16 vtag)
{
	struct adapter	*adapter = ifp->if_softc;
	u32		index, bit;

	if (ifp->if_softc !=  arg)
		return;

	if ((vtag == 0) || (vtag > 4095))       /* Invalid */
                return;

	IGB_CORE_LOCK(adapter);
	index = (vtag >> 5) & 0x7F;
	bit = vtag & 0x1F;
	adapter->shadow_vfta[index] &= ~(1 << bit);
	--adapter->num_vlans;
	/* Change hw filter setting */
	if (ifp->if_capenable & IFCAP_VLAN_HWFILTER)
		igb_setup_vlan_hw_support(adapter);
	IGB_CORE_UNLOCK(adapter);
}

static void
igb_setup_vlan_hw_support(struct adapter *adapter)
{
	struct e1000_hw *hw = &adapter->hw;
	struct ifnet	*ifp = adapter->ifp;
	u32             reg;

	if (adapter->vf_ifp) {
		e1000_rlpml_set_vf(hw,
		    adapter->max_frame_size + VLAN_TAG_SIZE);
		return;
	}

	reg = E1000_READ_REG(hw, E1000_CTRL);
	reg |= E1000_CTRL_VME;
	E1000_WRITE_REG(hw, E1000_CTRL, reg);

	/* Enable the Filter Table */
	if (ifp->if_capenable & IFCAP_VLAN_HWFILTER) {
		reg = E1000_READ_REG(hw, E1000_RCTL);
		reg &= ~E1000_RCTL_CFIEN;
		reg |= E1000_RCTL_VFE;
		E1000_WRITE_REG(hw, E1000_RCTL, reg);
	}

	/* Update the frame size */
	E1000_WRITE_REG(&adapter->hw, E1000_RLPML,
	    adapter->max_frame_size + VLAN_TAG_SIZE);

	/* Don't bother with table if no vlans */
	if ((adapter->num_vlans == 0) ||
	    ((ifp->if_capenable & IFCAP_VLAN_HWFILTER) == 0))
                return;
	/*
	** A soft reset zero's out the VFTA, so
	** we need to repopulate it now.
	*/
	for (int i = 0; i < IGB_VFTA_SIZE; i++)
                if (adapter->shadow_vfta[i] != 0) {
			if (adapter->vf_ifp)
				e1000_vfta_set_vf(hw,
				    adapter->shadow_vfta[i], TRUE);
			else
				e1000_write_vfta(hw,
				    i, adapter->shadow_vfta[i]);
		}
}

static void
igb_enable_intr(struct adapter *adapter)
{
	/* With RSS set up what to auto clear */
	if (adapter->msix_mem) {
		u32 mask = (adapter->que_mask | adapter->link_mask);
		E1000_WRITE_REG(&adapter->hw, E1000_EIAC, mask);
		E1000_WRITE_REG(&adapter->hw, E1000_EIAM, mask);
		E1000_WRITE_REG(&adapter->hw, E1000_EIMS, mask);
		E1000_WRITE_REG(&adapter->hw, E1000_IMS,
		    E1000_IMS_LSC);
	} else {
		E1000_WRITE_REG(&adapter->hw, E1000_IMS,
		    IMS_ENABLE_MASK);
	}
	E1000_WRITE_FLUSH(&adapter->hw);

	return;
}

static void
igb_disable_intr(struct adapter *adapter)
{
	if (adapter->msix_mem) {
		E1000_WRITE_REG(&adapter->hw, E1000_EIMC, ~0);
		E1000_WRITE_REG(&adapter->hw, E1000_EIAC, 0);
	} 
	E1000_WRITE_REG(&adapter->hw, E1000_IMC, ~0);
	E1000_WRITE_FLUSH(&adapter->hw);
	return;
}

/*
 * Bit of a misnomer, what this really means is
 * to enable OS management of the system... aka
 * to disable special hardware management features 
 */
static void
igb_init_manageability(struct adapter *adapter)
{
	if (adapter->has_manage) {
		int manc2h = E1000_READ_REG(&adapter->hw, E1000_MANC2H);
		int manc = E1000_READ_REG(&adapter->hw, E1000_MANC);

		/* disable hardware interception of ARP */
		manc &= ~(E1000_MANC_ARP_EN);

                /* enable receiving management packets to the host */
		manc |= E1000_MANC_EN_MNG2HOST;
		manc2h |= 1 << 5;  /* Mng Port 623 */
		manc2h |= 1 << 6;  /* Mng Port 664 */
		E1000_WRITE_REG(&adapter->hw, E1000_MANC2H, manc2h);
		E1000_WRITE_REG(&adapter->hw, E1000_MANC, manc);
	}
}

/*
 * Give control back to hardware management
 * controller if there is one.
 */
static void
igb_release_manageability(struct adapter *adapter)
{
	if (adapter->has_manage) {
		int manc = E1000_READ_REG(&adapter->hw, E1000_MANC);

		/* re-enable hardware interception of ARP */
		manc |= E1000_MANC_ARP_EN;
		manc &= ~E1000_MANC_EN_MNG2HOST;

		E1000_WRITE_REG(&adapter->hw, E1000_MANC, manc);
	}
}

/*
 * igb_get_hw_control sets CTRL_EXT:DRV_LOAD bit.
 * For ASF and Pass Through versions of f/w this means that
 * the driver is loaded. 
 *
 */
static void
igb_get_hw_control(struct adapter *adapter)
{
	u32 ctrl_ext;

	if (adapter->vf_ifp)
		return;

	/* Let firmware know the driver has taken over */
	ctrl_ext = E1000_READ_REG(&adapter->hw, E1000_CTRL_EXT);
	E1000_WRITE_REG(&adapter->hw, E1000_CTRL_EXT,
	    ctrl_ext | E1000_CTRL_EXT_DRV_LOAD);
}

/*
 * igb_release_hw_control resets CTRL_EXT:DRV_LOAD bit.
 * For ASF and Pass Through versions of f/w this means that the
 * driver is no longer loaded.
 *
 */
static void
igb_release_hw_control(struct adapter *adapter)
{
	u32 ctrl_ext;

	if (adapter->vf_ifp)
		return;

	/* Let firmware taken over control of h/w */
	ctrl_ext = E1000_READ_REG(&adapter->hw, E1000_CTRL_EXT);
	E1000_WRITE_REG(&adapter->hw, E1000_CTRL_EXT,
	    ctrl_ext & ~E1000_CTRL_EXT_DRV_LOAD);
}

static int
igb_is_valid_ether_addr(uint8_t *addr)
{
	char zero_addr[6] = { 0, 0, 0, 0, 0, 0 };

	if ((addr[0] & 1) || (!bcmp(addr, zero_addr, ETHER_ADDR_LEN))) {
		return (FALSE);
	}

	return (TRUE);
}


/*
 * Enable PCI Wake On Lan capability
 */
static void
igb_enable_wakeup(device_t dev)
{
	u16     cap, status;
	u8      id;

	/* First find the capabilities pointer*/
	cap = pci_read_config(dev, PCIR_CAP_PTR, 2);
	/* Read the PM Capabilities */
	id = pci_read_config(dev, cap, 1);
	if (id != PCIY_PMG)     /* Something wrong */
		return;
	/* OK, we have the power capabilities, so
	   now get the status register */
	cap += PCIR_POWER_STATUS;
	status = pci_read_config(dev, cap, 2);
	status |= PCIM_PSTAT_PME | PCIM_PSTAT_PMEENABLE;
	pci_write_config(dev, cap, status, 2);
	return;
}

static void
igb_led_func(void *arg, int onoff)
{
	struct adapter	*adapter = arg;

	IGB_CORE_LOCK(adapter);
	if (onoff) {
		e1000_setup_led(&adapter->hw);
		e1000_led_on(&adapter->hw);
	} else {
		e1000_led_off(&adapter->hw);
		e1000_cleanup_led(&adapter->hw);
	}
	IGB_CORE_UNLOCK(adapter);
}

/**********************************************************************
 *
 *  Update the board statistics counters.
 *
 **********************************************************************/
static void
igb_update_stats_counters(struct adapter *adapter)
{
	struct ifnet		*ifp;
        struct e1000_hw		*hw = &adapter->hw;
	struct e1000_hw_stats	*stats;

	/* 
	** The virtual function adapter has only a
	** small controlled set of stats, do only 
	** those and return.
	*/
	if (adapter->vf_ifp) {
		igb_update_vf_stats_counters(adapter);
		return;
	}

	stats = (struct e1000_hw_stats	*)adapter->stats;

	if(adapter->hw.phy.media_type == e1000_media_type_copper ||
	   (E1000_READ_REG(hw, E1000_STATUS) & E1000_STATUS_LU)) {
		stats->symerrs +=
		    E1000_READ_REG(hw,E1000_SYMERRS);
		stats->sec += E1000_READ_REG(hw, E1000_SEC);
	}

	stats->crcerrs += E1000_READ_REG(hw, E1000_CRCERRS);
	stats->mpc += E1000_READ_REG(hw, E1000_MPC);
	stats->scc += E1000_READ_REG(hw, E1000_SCC);
	stats->ecol += E1000_READ_REG(hw, E1000_ECOL);

	stats->mcc += E1000_READ_REG(hw, E1000_MCC);
	stats->latecol += E1000_READ_REG(hw, E1000_LATECOL);
	stats->colc += E1000_READ_REG(hw, E1000_COLC);
	stats->dc += E1000_READ_REG(hw, E1000_DC);
	stats->rlec += E1000_READ_REG(hw, E1000_RLEC);
	stats->xonrxc += E1000_READ_REG(hw, E1000_XONRXC);
	stats->xontxc += E1000_READ_REG(hw, E1000_XONTXC);
	/*
	** For watchdog management we need to know if we have been
	** paused during the last interval, so capture that here.
	*/ 
        adapter->pause_frames = E1000_READ_REG(&adapter->hw, E1000_XOFFRXC);
        stats->xoffrxc += adapter->pause_frames;
	stats->xofftxc += E1000_READ_REG(hw, E1000_XOFFTXC);
	stats->fcruc += E1000_READ_REG(hw, E1000_FCRUC);
	stats->prc64 += E1000_READ_REG(hw, E1000_PRC64);
	stats->prc127 += E1000_READ_REG(hw, E1000_PRC127);
	stats->prc255 += E1000_READ_REG(hw, E1000_PRC255);
	stats->prc511 += E1000_READ_REG(hw, E1000_PRC511);
	stats->prc1023 += E1000_READ_REG(hw, E1000_PRC1023);
	stats->prc1522 += E1000_READ_REG(hw, E1000_PRC1522);
	stats->gprc += E1000_READ_REG(hw, E1000_GPRC);
	stats->bprc += E1000_READ_REG(hw, E1000_BPRC);
	stats->mprc += E1000_READ_REG(hw, E1000_MPRC);
	stats->gptc += E1000_READ_REG(hw, E1000_GPTC);

	/* For the 64-bit byte counters the low dword must be read first. */
	/* Both registers clear on the read of the high dword */

	stats->gorc += E1000_READ_REG(hw, E1000_GORCL) +
	    ((u64)E1000_READ_REG(hw, E1000_GORCH) << 32);
	stats->gotc += E1000_READ_REG(hw, E1000_GOTCL) +
	    ((u64)E1000_READ_REG(hw, E1000_GOTCH) << 32);

	stats->rnbc += E1000_READ_REG(hw, E1000_RNBC);
	stats->ruc += E1000_READ_REG(hw, E1000_RUC);
	stats->rfc += E1000_READ_REG(hw, E1000_RFC);
	stats->roc += E1000_READ_REG(hw, E1000_ROC);
	stats->rjc += E1000_READ_REG(hw, E1000_RJC);

	stats->tor += E1000_READ_REG(hw, E1000_TORH);
	stats->tot += E1000_READ_REG(hw, E1000_TOTH);

	stats->tpr += E1000_READ_REG(hw, E1000_TPR);
	stats->tpt += E1000_READ_REG(hw, E1000_TPT);
	stats->ptc64 += E1000_READ_REG(hw, E1000_PTC64);
	stats->ptc127 += E1000_READ_REG(hw, E1000_PTC127);
	stats->ptc255 += E1000_READ_REG(hw, E1000_PTC255);
	stats->ptc511 += E1000_READ_REG(hw, E1000_PTC511);
	stats->ptc1023 += E1000_READ_REG(hw, E1000_PTC1023);
	stats->ptc1522 += E1000_READ_REG(hw, E1000_PTC1522);
	stats->mptc += E1000_READ_REG(hw, E1000_MPTC);
	stats->bptc += E1000_READ_REG(hw, E1000_BPTC);

	/* Interrupt Counts */

	stats->iac += E1000_READ_REG(hw, E1000_IAC);
	stats->icrxptc += E1000_READ_REG(hw, E1000_ICRXPTC);
	stats->icrxatc += E1000_READ_REG(hw, E1000_ICRXATC);
	stats->ictxptc += E1000_READ_REG(hw, E1000_ICTXPTC);
	stats->ictxatc += E1000_READ_REG(hw, E1000_ICTXATC);
	stats->ictxqec += E1000_READ_REG(hw, E1000_ICTXQEC);
	stats->ictxqmtc += E1000_READ_REG(hw, E1000_ICTXQMTC);
	stats->icrxdmtc += E1000_READ_REG(hw, E1000_ICRXDMTC);
	stats->icrxoc += E1000_READ_REG(hw, E1000_ICRXOC);

	/* Host to Card Statistics */

	stats->cbtmpc += E1000_READ_REG(hw, E1000_CBTMPC);
	stats->htdpmc += E1000_READ_REG(hw, E1000_HTDPMC);
	stats->cbrdpc += E1000_READ_REG(hw, E1000_CBRDPC);
	stats->cbrmpc += E1000_READ_REG(hw, E1000_CBRMPC);
	stats->rpthc += E1000_READ_REG(hw, E1000_RPTHC);
	stats->hgptc += E1000_READ_REG(hw, E1000_HGPTC);
	stats->htcbdpc += E1000_READ_REG(hw, E1000_HTCBDPC);
	stats->hgorc += (E1000_READ_REG(hw, E1000_HGORCL) +
	    ((u64)E1000_READ_REG(hw, E1000_HGORCH) << 32));
	stats->hgotc += (E1000_READ_REG(hw, E1000_HGOTCL) +
	    ((u64)E1000_READ_REG(hw, E1000_HGOTCH) << 32));
	stats->lenerrs += E1000_READ_REG(hw, E1000_LENERRS);
	stats->scvpc += E1000_READ_REG(hw, E1000_SCVPC);
	stats->hrmpc += E1000_READ_REG(hw, E1000_HRMPC);

	stats->algnerrc += E1000_READ_REG(hw, E1000_ALGNERRC);
	stats->rxerrc += E1000_READ_REG(hw, E1000_RXERRC);
	stats->tncrs += E1000_READ_REG(hw, E1000_TNCRS);
	stats->cexterr += E1000_READ_REG(hw, E1000_CEXTERR);
	stats->tsctc += E1000_READ_REG(hw, E1000_TSCTC);
	stats->tsctfc += E1000_READ_REG(hw, E1000_TSCTFC);

	ifp = adapter->ifp;
	ifp->if_collisions = stats->colc;

	/* Rx Errors */
	ifp->if_ierrors = adapter->dropped_pkts + stats->rxerrc +
	    stats->crcerrs + stats->algnerrc +
	    stats->ruc + stats->roc + stats->mpc + stats->cexterr;

	/* Tx Errors */
	ifp->if_oerrors = stats->ecol +
	    stats->latecol + adapter->watchdog_events;

	/* Driver specific counters */
	adapter->device_control = E1000_READ_REG(hw, E1000_CTRL);
	adapter->rx_control = E1000_READ_REG(hw, E1000_RCTL);
	adapter->int_mask = E1000_READ_REG(hw, E1000_IMS);
	adapter->eint_mask = E1000_READ_REG(hw, E1000_EIMS);
	adapter->packet_buf_alloc_tx =
	    ((E1000_READ_REG(hw, E1000_PBA) & 0xffff0000) >> 16);
	adapter->packet_buf_alloc_rx =
	    (E1000_READ_REG(hw, E1000_PBA) & 0xffff);
}


/**********************************************************************
 *
 *  Initialize the VF board statistics counters.
 *
 **********************************************************************/
static void
igb_vf_init_stats(struct adapter *adapter)
{
        struct e1000_hw *hw = &adapter->hw;
	struct e1000_vf_stats	*stats;

	stats = (struct e1000_vf_stats	*)adapter->stats;
	if (stats == NULL)
		return;
        stats->last_gprc = E1000_READ_REG(hw, E1000_VFGPRC);
        stats->last_gorc = E1000_READ_REG(hw, E1000_VFGORC);
        stats->last_gptc = E1000_READ_REG(hw, E1000_VFGPTC);
        stats->last_gotc = E1000_READ_REG(hw, E1000_VFGOTC);
        stats->last_mprc = E1000_READ_REG(hw, E1000_VFMPRC);
}
 
/**********************************************************************
 *
 *  Update the VF board statistics counters.
 *
 **********************************************************************/
static void
igb_update_vf_stats_counters(struct adapter *adapter)
{
	struct e1000_hw *hw = &adapter->hw;
	struct e1000_vf_stats	*stats;

	if (adapter->link_speed == 0)
		return;

	stats = (struct e1000_vf_stats	*)adapter->stats;

	UPDATE_VF_REG(E1000_VFGPRC,
	    stats->last_gprc, stats->gprc);
	UPDATE_VF_REG(E1000_VFGORC,
	    stats->last_gorc, stats->gorc);
	UPDATE_VF_REG(E1000_VFGPTC,
	    stats->last_gptc, stats->gptc);
	UPDATE_VF_REG(E1000_VFGOTC,
	    stats->last_gotc, stats->gotc);
	UPDATE_VF_REG(E1000_VFMPRC,
	    stats->last_mprc, stats->mprc);
}

/* Export a single 32-bit register via a read-only sysctl. */
static int
igb_sysctl_reg_handler(SYSCTL_HANDLER_ARGS)
{
	struct adapter *adapter;
	u_int val;

	adapter = oidp->oid_arg1;
	val = E1000_READ_REG(&adapter->hw, oidp->oid_arg2);
	return (sysctl_handle_int(oidp, &val, 0, req));
}

/*
**  Tuneable interrupt rate handler
*/
static int
igb_sysctl_interrupt_rate_handler(SYSCTL_HANDLER_ARGS)
{
	struct igb_queue	*que = ((struct igb_queue *)oidp->oid_arg1);
	int			error;
	u32			reg, usec, rate;
                        
	reg = E1000_READ_REG(&que->adapter->hw, E1000_EITR(que->msix));
	usec = ((reg & 0x7FFC) >> 2);
	if (usec > 0)
		rate = 1000000 / usec;
	else
		rate = 0;
	error = sysctl_handle_int(oidp, &rate, 0, req);
	if (error || !req->newptr)
		return error;
	return 0;
}

/*
 * Add sysctl variables, one per statistic, to the system.
 */
static void
igb_add_hw_stats(struct adapter *adapter)
{
	device_t dev = adapter->dev;

	struct tx_ring *txr = adapter->tx_rings;
	struct rx_ring *rxr = adapter->rx_rings;

	struct sysctl_ctx_list *ctx = device_get_sysctl_ctx(dev);
	struct sysctl_oid *tree = device_get_sysctl_tree(dev);
	struct sysctl_oid_list *child = SYSCTL_CHILDREN(tree);
	struct e1000_hw_stats *stats = adapter->stats;

	struct sysctl_oid *stat_node, *queue_node, *int_node, *host_node;
	struct sysctl_oid_list *stat_list, *queue_list, *int_list, *host_list;

#define QUEUE_NAME_LEN 32
	char namebuf[QUEUE_NAME_LEN];

	/* Driver Statistics */
	SYSCTL_ADD_UINT(ctx, child, OID_AUTO, "link_irq", 
			CTLFLAG_RD, &adapter->link_irq, 0,
			"Link MSIX IRQ Handled");
	SYSCTL_ADD_ULONG(ctx, child, OID_AUTO, "dropped", 
			CTLFLAG_RD, &adapter->dropped_pkts,
			"Driver dropped packets");
	SYSCTL_ADD_ULONG(ctx, child, OID_AUTO, "tx_dma_fail", 
			CTLFLAG_RD, &adapter->no_tx_dma_setup,
			"Driver tx dma failure in xmit");
	SYSCTL_ADD_ULONG(ctx, child, OID_AUTO, "rx_overruns",
			CTLFLAG_RD, &adapter->rx_overruns,
			"RX overruns");
	SYSCTL_ADD_ULONG(ctx, child, OID_AUTO, "watchdog_timeouts",
			CTLFLAG_RD, &adapter->watchdog_events,
			"Watchdog timeouts");

	SYSCTL_ADD_ULONG(ctx, child, OID_AUTO, "device_control", 
			CTLFLAG_RD, &adapter->device_control,
			"Device Control Register");
	SYSCTL_ADD_ULONG(ctx, child, OID_AUTO, "rx_control", 
			CTLFLAG_RD, &adapter->rx_control,
			"Receiver Control Register");
	SYSCTL_ADD_ULONG(ctx, child, OID_AUTO, "interrupt_mask", 
			CTLFLAG_RD, &adapter->int_mask,
			"Interrupt Mask");
	SYSCTL_ADD_ULONG(ctx, child, OID_AUTO, "extended_int_mask", 
			CTLFLAG_RD, &adapter->eint_mask,
			"Extended Interrupt Mask");
	SYSCTL_ADD_ULONG(ctx, child, OID_AUTO, "tx_buf_alloc", 
			CTLFLAG_RD, &adapter->packet_buf_alloc_tx,
			"Transmit Buffer Packet Allocation");
	SYSCTL_ADD_ULONG(ctx, child, OID_AUTO, "rx_buf_alloc", 
			CTLFLAG_RD, &adapter->packet_buf_alloc_rx,
			"Receive Buffer Packet Allocation");
	SYSCTL_ADD_UINT(ctx, child, OID_AUTO, "fc_high_water",
			CTLFLAG_RD, &adapter->hw.fc.high_water, 0,
			"Flow Control High Watermark");
	SYSCTL_ADD_UINT(ctx, child, OID_AUTO, "fc_low_water", 
			CTLFLAG_RD, &adapter->hw.fc.low_water, 0,
			"Flow Control Low Watermark");

	for (int i = 0; i < adapter->num_queues; i++, rxr++, txr++) {
		struct lro_ctrl *lro = &rxr->lro;

		snprintf(namebuf, QUEUE_NAME_LEN, "queue%d", i);
		queue_node = SYSCTL_ADD_NODE(ctx, child, OID_AUTO, namebuf,
					    CTLFLAG_RD, NULL, "Queue Name");
		queue_list = SYSCTL_CHILDREN(queue_node);

		SYSCTL_ADD_PROC(ctx, queue_list, OID_AUTO, "interrupt_rate", 
				CTLFLAG_RD, &adapter->queues[i],
				sizeof(&adapter->queues[i]),
				igb_sysctl_interrupt_rate_handler,
				"IU", "Interrupt Rate");

		SYSCTL_ADD_PROC(ctx, queue_list, OID_AUTO, "txd_head", 
				CTLFLAG_RD, adapter, E1000_TDH(txr->me),
				igb_sysctl_reg_handler, "IU",
 				"Transmit Descriptor Head");
		SYSCTL_ADD_PROC(ctx, queue_list, OID_AUTO, "txd_tail", 
				CTLFLAG_RD, adapter, E1000_TDT(txr->me),
				igb_sysctl_reg_handler, "IU",
 				"Transmit Descriptor Tail");
		SYSCTL_ADD_QUAD(ctx, queue_list, OID_AUTO, "no_desc_avail", 
				CTLFLAG_RD, &txr->no_desc_avail,
				"Queue No Descriptor Available");
		SYSCTL_ADD_QUAD(ctx, queue_list, OID_AUTO, "tx_packets",
				CTLFLAG_RD, &txr->tx_packets,
				"Queue Packets Transmitted");

		SYSCTL_ADD_PROC(ctx, queue_list, OID_AUTO, "rxd_head", 
				CTLFLAG_RD, adapter, E1000_RDH(rxr->me),
				igb_sysctl_reg_handler, "IU",
				"Receive Descriptor Head");
		SYSCTL_ADD_PROC(ctx, queue_list, OID_AUTO, "rxd_tail", 
				CTLFLAG_RD, adapter, E1000_RDT(rxr->me),
				igb_sysctl_reg_handler, "IU",
				"Receive Descriptor Tail");
		SYSCTL_ADD_QUAD(ctx, queue_list, OID_AUTO, "rx_packets",
				CTLFLAG_RD, &rxr->rx_packets,
				"Queue Packets Received");
		SYSCTL_ADD_QUAD(ctx, queue_list, OID_AUTO, "rx_bytes",
				CTLFLAG_RD, &rxr->rx_bytes,
				"Queue Bytes Received");
		SYSCTL_ADD_UINT(ctx, queue_list, OID_AUTO, "lro_queued",
				CTLFLAG_RD, &lro->lro_queued, 0,
				"LRO Queued");
		SYSCTL_ADD_UINT(ctx, queue_list, OID_AUTO, "lro_flushed",
				CTLFLAG_RD, &lro->lro_flushed, 0,
				"LRO Flushed");
	}

	/* MAC stats get their own sub node */

	stat_node = SYSCTL_ADD_NODE(ctx, child, OID_AUTO, "mac_stats", 
				    CTLFLAG_RD, NULL, "MAC Statistics");
	stat_list = SYSCTL_CHILDREN(stat_node);

	/*
	** VF adapter has a very limited set of stats
	** since its not managing the metal, so to speak.
	*/
	if (adapter->vf_ifp) {
	SYSCTL_ADD_QUAD(ctx, stat_list, OID_AUTO, "good_pkts_recvd",
			CTLFLAG_RD, &stats->gprc,
			"Good Packets Received");
	SYSCTL_ADD_QUAD(ctx, stat_list, OID_AUTO, "good_pkts_txd",
			CTLFLAG_RD, &stats->gptc,
			"Good Packets Transmitted");
 	SYSCTL_ADD_QUAD(ctx, stat_list, OID_AUTO, "good_octets_recvd", 
 			CTLFLAG_RD, &stats->gorc, 
 			"Good Octets Received"); 
 	SYSCTL_ADD_QUAD(ctx, stat_list, OID_AUTO, "good_octets_txd", 
 			CTLFLAG_RD, &stats->gotc, 
 			"Good Octets Transmitted"); 
	SYSCTL_ADD_QUAD(ctx, stat_list, OID_AUTO, "mcast_pkts_recvd",
			CTLFLAG_RD, &stats->mprc,
			"Multicast Packets Received");
		return;
	}

	SYSCTL_ADD_QUAD(ctx, stat_list, OID_AUTO, "excess_coll", 
			CTLFLAG_RD, &stats->ecol,
			"Excessive collisions");
	SYSCTL_ADD_QUAD(ctx, stat_list, OID_AUTO, "single_coll", 
			CTLFLAG_RD, &stats->scc,
			"Single collisions");
	SYSCTL_ADD_QUAD(ctx, stat_list, OID_AUTO, "multiple_coll", 
			CTLFLAG_RD, &stats->mcc,
			"Multiple collisions");
	SYSCTL_ADD_QUAD(ctx, stat_list, OID_AUTO, "late_coll", 
			CTLFLAG_RD, &stats->latecol,
			"Late collisions");
	SYSCTL_ADD_QUAD(ctx, stat_list, OID_AUTO, "collision_count", 
			CTLFLAG_RD, &stats->colc,
			"Collision Count");
	SYSCTL_ADD_QUAD(ctx, stat_list, OID_AUTO, "symbol_errors",
			CTLFLAG_RD, &stats->symerrs,
			"Symbol Errors");
	SYSCTL_ADD_QUAD(ctx, stat_list, OID_AUTO, "sequence_errors",
			CTLFLAG_RD, &stats->sec,
			"Sequence Errors");
	SYSCTL_ADD_QUAD(ctx, stat_list, OID_AUTO, "defer_count",
			CTLFLAG_RD, &stats->dc,
			"Defer Count");
	SYSCTL_ADD_QUAD(ctx, stat_list, OID_AUTO, "missed_packets",
			CTLFLAG_RD, &stats->mpc,
			"Missed Packets");
	SYSCTL_ADD_QUAD(ctx, stat_list, OID_AUTO, "recv_no_buff",
			CTLFLAG_RD, &stats->rnbc,
			"Receive No Buffers");
	SYSCTL_ADD_QUAD(ctx, stat_list, OID_AUTO, "recv_undersize",
			CTLFLAG_RD, &stats->ruc,
			"Receive Undersize");
	SYSCTL_ADD_QUAD(ctx, stat_list, OID_AUTO, "recv_fragmented",
			CTLFLAG_RD, &stats->rfc,
			"Fragmented Packets Received ");
	SYSCTL_ADD_QUAD(ctx, stat_list, OID_AUTO, "recv_oversize",
			CTLFLAG_RD, &stats->roc,
			"Oversized Packets Received");
	SYSCTL_ADD_QUAD(ctx, stat_list, OID_AUTO, "recv_jabber",
			CTLFLAG_RD, &stats->rjc,
			"Recevied Jabber");
	SYSCTL_ADD_QUAD(ctx, stat_list, OID_AUTO, "recv_errs",
			CTLFLAG_RD, &stats->rxerrc,
			"Receive Errors");
	SYSCTL_ADD_QUAD(ctx, stat_list, OID_AUTO, "crc_errs",
			CTLFLAG_RD, &stats->crcerrs,
			"CRC errors");
	SYSCTL_ADD_QUAD(ctx, stat_list, OID_AUTO, "alignment_errs",
			CTLFLAG_RD, &stats->algnerrc,
			"Alignment Errors");
	/* On 82575 these are collision counts */
	SYSCTL_ADD_QUAD(ctx, stat_list, OID_AUTO, "coll_ext_errs",
			CTLFLAG_RD, &stats->cexterr,
			"Collision/Carrier extension errors");
	SYSCTL_ADD_QUAD(ctx, stat_list, OID_AUTO, "xon_recvd",
			CTLFLAG_RD, &stats->xonrxc,
			"XON Received");
	SYSCTL_ADD_QUAD(ctx, stat_list, OID_AUTO, "xon_txd",
			CTLFLAG_RD, &stats->xontxc,
			"XON Transmitted");
	SYSCTL_ADD_QUAD(ctx, stat_list, OID_AUTO, "xoff_recvd",
			CTLFLAG_RD, &stats->xoffrxc,
			"XOFF Received");
	SYSCTL_ADD_QUAD(ctx, stat_list, OID_AUTO, "xoff_txd",
			CTLFLAG_RD, &stats->xofftxc,
			"XOFF Transmitted");
	/* Packet Reception Stats */
	SYSCTL_ADD_QUAD(ctx, stat_list, OID_AUTO, "total_pkts_recvd",
			CTLFLAG_RD, &stats->tpr,
			"Total Packets Received ");
	SYSCTL_ADD_QUAD(ctx, stat_list, OID_AUTO, "good_pkts_recvd",
			CTLFLAG_RD, &stats->gprc,
			"Good Packets Received");
	SYSCTL_ADD_QUAD(ctx, stat_list, OID_AUTO, "bcast_pkts_recvd",
			CTLFLAG_RD, &stats->bprc,
			"Broadcast Packets Received");
	SYSCTL_ADD_QUAD(ctx, stat_list, OID_AUTO, "mcast_pkts_recvd",
			CTLFLAG_RD, &stats->mprc,
			"Multicast Packets Received");
	SYSCTL_ADD_QUAD(ctx, stat_list, OID_AUTO, "rx_frames_64",
			CTLFLAG_RD, &stats->prc64,
			"64 byte frames received ");
	SYSCTL_ADD_QUAD(ctx, stat_list, OID_AUTO, "rx_frames_65_127",
			CTLFLAG_RD, &stats->prc127,
			"65-127 byte frames received");
	SYSCTL_ADD_QUAD(ctx, stat_list, OID_AUTO, "rx_frames_128_255",
			CTLFLAG_RD, &stats->prc255,
			"128-255 byte frames received");
	SYSCTL_ADD_QUAD(ctx, stat_list, OID_AUTO, "rx_frames_256_511",
			CTLFLAG_RD, &stats->prc511,
			"256-511 byte frames received");
	SYSCTL_ADD_QUAD(ctx, stat_list, OID_AUTO, "rx_frames_512_1023",
			CTLFLAG_RD, &stats->prc1023,
			"512-1023 byte frames received");
	SYSCTL_ADD_QUAD(ctx, stat_list, OID_AUTO, "rx_frames_1024_1522",
			CTLFLAG_RD, &stats->prc1522,
			"1023-1522 byte frames received");
 	SYSCTL_ADD_QUAD(ctx, stat_list, OID_AUTO, "good_octets_recvd", 
 			CTLFLAG_RD, &stats->gorc, 
 			"Good Octets Received"); 

	/* Packet Transmission Stats */
 	SYSCTL_ADD_QUAD(ctx, stat_list, OID_AUTO, "good_octets_txd", 
 			CTLFLAG_RD, &stats->gotc, 
 			"Good Octets Transmitted"); 
	SYSCTL_ADD_QUAD(ctx, stat_list, OID_AUTO, "total_pkts_txd",
			CTLFLAG_RD, &stats->tpt,
			"Total Packets Transmitted");
	SYSCTL_ADD_QUAD(ctx, stat_list, OID_AUTO, "good_pkts_txd",
			CTLFLAG_RD, &stats->gptc,
			"Good Packets Transmitted");
	SYSCTL_ADD_QUAD(ctx, stat_list, OID_AUTO, "bcast_pkts_txd",
			CTLFLAG_RD, &stats->bptc,
			"Broadcast Packets Transmitted");
	SYSCTL_ADD_QUAD(ctx, stat_list, OID_AUTO, "mcast_pkts_txd",
			CTLFLAG_RD, &stats->mptc,
			"Multicast Packets Transmitted");
	SYSCTL_ADD_QUAD(ctx, stat_list, OID_AUTO, "tx_frames_64",
			CTLFLAG_RD, &stats->ptc64,
			"64 byte frames transmitted ");
	SYSCTL_ADD_QUAD(ctx, stat_list, OID_AUTO, "tx_frames_65_127",
			CTLFLAG_RD, &stats->ptc127,
			"65-127 byte frames transmitted");
	SYSCTL_ADD_QUAD(ctx, stat_list, OID_AUTO, "tx_frames_128_255",
			CTLFLAG_RD, &stats->ptc255,
			"128-255 byte frames transmitted");
	SYSCTL_ADD_QUAD(ctx, stat_list, OID_AUTO, "tx_frames_256_511",
			CTLFLAG_RD, &stats->ptc511,
			"256-511 byte frames transmitted");
	SYSCTL_ADD_QUAD(ctx, stat_list, OID_AUTO, "tx_frames_512_1023",
			CTLFLAG_RD, &stats->ptc1023,
			"512-1023 byte frames transmitted");
	SYSCTL_ADD_QUAD(ctx, stat_list, OID_AUTO, "tx_frames_1024_1522",
			CTLFLAG_RD, &stats->ptc1522,
			"1024-1522 byte frames transmitted");
	SYSCTL_ADD_QUAD(ctx, stat_list, OID_AUTO, "tso_txd",
			CTLFLAG_RD, &stats->tsctc,
			"TSO Contexts Transmitted");
	SYSCTL_ADD_QUAD(ctx, stat_list, OID_AUTO, "tso_ctx_fail",
			CTLFLAG_RD, &stats->tsctfc,
			"TSO Contexts Failed");


	/* Interrupt Stats */

	int_node = SYSCTL_ADD_NODE(ctx, child, OID_AUTO, "interrupts", 
				    CTLFLAG_RD, NULL, "Interrupt Statistics");
	int_list = SYSCTL_CHILDREN(int_node);

	SYSCTL_ADD_QUAD(ctx, int_list, OID_AUTO, "asserts",
			CTLFLAG_RD, &stats->iac,
			"Interrupt Assertion Count");

	SYSCTL_ADD_QUAD(ctx, int_list, OID_AUTO, "rx_pkt_timer",
			CTLFLAG_RD, &stats->icrxptc,
			"Interrupt Cause Rx Pkt Timer Expire Count");

	SYSCTL_ADD_QUAD(ctx, int_list, OID_AUTO, "rx_abs_timer",
			CTLFLAG_RD, &stats->icrxatc,
			"Interrupt Cause Rx Abs Timer Expire Count");

	SYSCTL_ADD_QUAD(ctx, int_list, OID_AUTO, "tx_pkt_timer",
			CTLFLAG_RD, &stats->ictxptc,
			"Interrupt Cause Tx Pkt Timer Expire Count");

	SYSCTL_ADD_QUAD(ctx, int_list, OID_AUTO, "tx_abs_timer",
			CTLFLAG_RD, &stats->ictxatc,
			"Interrupt Cause Tx Abs Timer Expire Count");

	SYSCTL_ADD_QUAD(ctx, int_list, OID_AUTO, "tx_queue_empty",
			CTLFLAG_RD, &stats->ictxqec,
			"Interrupt Cause Tx Queue Empty Count");

	SYSCTL_ADD_QUAD(ctx, int_list, OID_AUTO, "tx_queue_min_thresh",
			CTLFLAG_RD, &stats->ictxqmtc,
			"Interrupt Cause Tx Queue Min Thresh Count");

	SYSCTL_ADD_QUAD(ctx, int_list, OID_AUTO, "rx_desc_min_thresh",
			CTLFLAG_RD, &stats->icrxdmtc,
			"Interrupt Cause Rx Desc Min Thresh Count");

	SYSCTL_ADD_QUAD(ctx, int_list, OID_AUTO, "rx_overrun",
			CTLFLAG_RD, &stats->icrxoc,
			"Interrupt Cause Receiver Overrun Count");

	/* Host to Card Stats */

	host_node = SYSCTL_ADD_NODE(ctx, child, OID_AUTO, "host", 
				    CTLFLAG_RD, NULL, 
				    "Host to Card Statistics");

	host_list = SYSCTL_CHILDREN(host_node);

	SYSCTL_ADD_QUAD(ctx, host_list, OID_AUTO, "breaker_tx_pkt",
			CTLFLAG_RD, &stats->cbtmpc,
			"Circuit Breaker Tx Packet Count");

	SYSCTL_ADD_QUAD(ctx, host_list, OID_AUTO, "host_tx_pkt_discard",
			CTLFLAG_RD, &stats->htdpmc,
			"Host Transmit Discarded Packets");

	SYSCTL_ADD_QUAD(ctx, host_list, OID_AUTO, "rx_pkt",
			CTLFLAG_RD, &stats->rpthc,
			"Rx Packets To Host");

	SYSCTL_ADD_QUAD(ctx, host_list, OID_AUTO, "breaker_rx_pkts",
			CTLFLAG_RD, &stats->cbrmpc,
			"Circuit Breaker Rx Packet Count");

	SYSCTL_ADD_QUAD(ctx, host_list, OID_AUTO, "breaker_rx_pkt_drop",
			CTLFLAG_RD, &stats->cbrdpc,
			"Circuit Breaker Rx Dropped Count");

	SYSCTL_ADD_QUAD(ctx, host_list, OID_AUTO, "tx_good_pkt",
			CTLFLAG_RD, &stats->hgptc,
			"Host Good Packets Tx Count");

	SYSCTL_ADD_QUAD(ctx, host_list, OID_AUTO, "breaker_tx_pkt_drop",
			CTLFLAG_RD, &stats->htcbdpc,
			"Host Tx Circuit Breaker Dropped Count");

	SYSCTL_ADD_QUAD(ctx, host_list, OID_AUTO, "rx_good_bytes",
			CTLFLAG_RD, &stats->hgorc,
			"Host Good Octets Received Count");

	SYSCTL_ADD_QUAD(ctx, host_list, OID_AUTO, "tx_good_bytes",
			CTLFLAG_RD, &stats->hgotc,
			"Host Good Octets Transmit Count");

	SYSCTL_ADD_QUAD(ctx, host_list, OID_AUTO, "length_errors",
			CTLFLAG_RD, &stats->lenerrs,
			"Length Errors");

	SYSCTL_ADD_QUAD(ctx, host_list, OID_AUTO, "serdes_violation_pkt",
			CTLFLAG_RD, &stats->scvpc,
			"SerDes/SGMII Code Violation Pkt Count");

	SYSCTL_ADD_QUAD(ctx, host_list, OID_AUTO, "header_redir_missed",
			CTLFLAG_RD, &stats->hrmpc,
			"Header Redirection Missed Packet Count");
}


/**********************************************************************
 *
 *  This routine provides a way to dump out the adapter eeprom,
 *  often a useful debug/service tool. This only dumps the first
 *  32 words, stuff that matters is in that extent.
 *
 **********************************************************************/
static int
igb_sysctl_nvm_info(SYSCTL_HANDLER_ARGS)
{
	struct adapter *adapter;
	int error;
	int result;

	result = -1;
	error = sysctl_handle_int(oidp, &result, 0, req);

	if (error || !req->newptr)
		return (error);

	/*
	 * This value will cause a hex dump of the
	 * first 32 16-bit words of the EEPROM to
	 * the screen.
	 */
	if (result == 1) {
		adapter = (struct adapter *)arg1;
		igb_print_nvm_info(adapter);
        }

	return (error);
}

static void
igb_print_nvm_info(struct adapter *adapter)
{
	u16	eeprom_data;
	int	i, j, row = 0;

	/* Its a bit crude, but it gets the job done */
	printf("\nInterface EEPROM Dump:\n");
	printf("Offset\n0x0000  ");
	for (i = 0, j = 0; i < 32; i++, j++) {
		if (j == 8) { /* Make the offset block */
			j = 0; ++row;
			printf("\n0x00%x0  ",row);
		}
		e1000_read_nvm(&adapter->hw, i, 1, &eeprom_data);
		printf("%04x ", eeprom_data);
	}
	printf("\n");
}

static void
igb_set_sysctl_value(struct adapter *adapter, const char *name,
	const char *description, int *limit, int value)
{
	*limit = value;
	SYSCTL_ADD_INT(device_get_sysctl_ctx(adapter->dev),
	    SYSCTL_CHILDREN(device_get_sysctl_tree(adapter->dev)),
	    OID_AUTO, name, CTLTYPE_INT|CTLFLAG_RW, limit, value, description);
}

/*
** Set flow control using sysctl:
** Flow control values:
** 	0 - off
**	1 - rx pause
**	2 - tx pause
**	3 - full
*/
static int
igb_set_flowcntl(SYSCTL_HANDLER_ARGS)
{
	int		error;
	static int	input = 3; /* default is full */
	struct adapter	*adapter = (struct adapter *) arg1;

	error = sysctl_handle_int(oidp, &input, 0, req);

	if ((error) || (req->newptr == NULL))
		return (error);

	switch (input) {
		case e1000_fc_rx_pause:
		case e1000_fc_tx_pause:
		case e1000_fc_full:
		case e1000_fc_none:
			adapter->hw.fc.requested_mode = input;
			adapter->fc = input;
			break;
		default:
			/* Do nothing */
			return (error);
	}

	adapter->hw.fc.current_mode = adapter->hw.fc.requested_mode;
	e1000_force_mac_fc(&adapter->hw);
	return (error);
}

/*
** Manage DMA Coalesce:
** Control values:
** 	0/1 - off/on
**	Legal timer values are:
**	250,500,1000-10000 in thousands
*/
static int
igb_sysctl_dmac(SYSCTL_HANDLER_ARGS)
{
	struct adapter *adapter = (struct adapter *) arg1;
	int		error;

	error = sysctl_handle_int(oidp, &adapter->dmac, 0, req);

	if ((error) || (req->newptr == NULL))
		return (error);

	switch (adapter->dmac) {
		case 0:
			/*Disabling */
			break;
		case 1: /* Just enable and use default */
			adapter->dmac = 1000;
			break;
		case 250:
		case 500:
		case 1000:
		case 2000:
		case 3000:
		case 4000:
		case 5000:
		case 6000:
		case 7000:
		case 8000:
		case 9000:
		case 10000:
			/* Legal values - allow */
			break;
		default:
			/* Do nothing, illegal value */
			adapter->dmac = 0;
			return (error);
	}
	/* Reinit the interface */
	igb_init(adapter);
	return (error);
}

/*
** Manage Energy Efficient Ethernet:
** Control values:
**     0/1 - enabled/disabled
*/
static int
igb_sysctl_eee(SYSCTL_HANDLER_ARGS)
{
	struct adapter	*adapter = (struct adapter *) arg1;
	int		error, value;

	value = adapter->hw.dev_spec._82575.eee_disable;
	error = sysctl_handle_int(oidp, &value, 0, req);
	if (error || req->newptr == NULL)
		return (error);
	IGB_CORE_LOCK(adapter);
	adapter->hw.dev_spec._82575.eee_disable = (value != 0);
	igb_init_locked(adapter);
	IGB_CORE_UNLOCK(adapter);
	return (0);
}<|MERGE_RESOLUTION|>--- conflicted
+++ resolved
@@ -969,28 +969,9 @@
 		i = curcpu % adapter->num_queues;
 	txr = &adapter->tx_rings[i];
 	que = &adapter->queues[i];
-<<<<<<< HEAD
-	if (((txr->queue_status & IGB_QUEUE_DEPLETED) == 0) &&
-	    IGB_TX_TRYLOCK(txr)) {
-		/*
-		** Try to queue first to avoid
-		** out-of-order delivery, but 
-		** settle for it if that fails
-		*/
-		if (m != NULL)
-			drbr_enqueue(ifp, txr->br, m);
-		err = igb_mq_start_locked(ifp, txr);
-		IGB_TX_UNLOCK(txr);
-	} else {
-		if (m != NULL)
-			err = drbr_enqueue(ifp, txr->br, m);
-		taskqueue_enqueue(que->tq, &txr->txq_task);
-	}
-=======
 
 	err = drbr_enqueue(ifp, txr->br, m);
 	taskqueue_enqueue(que->tq, &txr->txq_task);
->>>>>>> 8818042f
 
 	return (err);
 }
