/*-
 * SPDX-License-Identifier: BSD-3-Clause
 *
 * Copyright (c) 2007-2009 Google Inc.
 * All rights reserved.
 *
 * Redistribution and use in source and binary forms, with or without
 * modification, are permitted provided that the following conditions are
 * met:
 *
 * * Redistributions of source code must retain the above copyright
 *   notice, this list of conditions and the following disclaimer.
 * * Redistributions in binary form must reproduce the above
 *   copyright notice, this list of conditions and the following disclaimer
 *   in the documentation and/or other materials provided with the
 *   distribution.
 * * Neither the name of Google Inc. nor the names of its
 *   contributors may be used to endorse or promote products derived from
 *   this software without specific prior written permission.
 *
 * THIS SOFTWARE IS PROVIDED BY THE COPYRIGHT HOLDERS AND CONTRIBUTORS
 * "AS IS" AND ANY EXPRESS OR IMPLIED WARRANTIES, INCLUDING, BUT NOT
 * LIMITED TO, THE IMPLIED WARRANTIES OF MERCHANTABILITY AND FITNESS FOR
 * A PARTICULAR PURPOSE ARE DISCLAIMED. IN NO EVENT SHALL THE COPYRIGHT
 * OWNER OR CONTRIBUTORS BE LIABLE FOR ANY DIRECT, INDIRECT, INCIDENTAL,
 * SPECIAL, EXEMPLARY, OR CONSEQUENTIAL DAMAGES (INCLUDING, BUT NOT
 * LIMITED TO, PROCUREMENT OF SUBSTITUTE GOODS OR SERVICES; LOSS OF USE,
 * DATA, OR PROFITS; OR BUSINESS INTERRUPTION) HOWEVER CAUSED AND ON ANY
 * THEORY OF LIABILITY, WHETHER IN CONTRACT, STRICT LIABILITY, OR TORT
 * (INCLUDING NEGLIGENCE OR OTHERWISE) ARISING IN ANY WAY OUT OF THE USE
 * OF THIS SOFTWARE, EVEN IF ADVISED OF THE POSSIBILITY OF SUCH DAMAGE.
 *
 * Copyright (C) 2005 Csaba Henk.
 * All rights reserved.
 *
 * Redistribution and use in source and binary forms, with or without
 * modification, are permitted provided that the following conditions
 * are met:
 * 1. Redistributions of source code must retain the above copyright
 *    notice, this list of conditions and the following disclaimer.
 * 2. Redistributions in binary form must reproduce the above copyright
 *    notice, this list of conditions and the following disclaimer in the
 *    documentation and/or other materials provided with the distribution.
 *
 * THIS SOFTWARE IS PROVIDED BY AUTHOR AND CONTRIBUTORS ``AS IS'' AND
 * ANY EXPRESS OR IMPLIED WARRANTIES, INCLUDING, BUT NOT LIMITED TO, THE
 * IMPLIED WARRANTIES OF MERCHANTABILITY AND FITNESS FOR A PARTICULAR PURPOSE
 * ARE DISCLAIMED.  IN NO EVENT SHALL AUTHOR OR CONTRIBUTORS BE LIABLE
 * FOR ANY DIRECT, INDIRECT, INCIDENTAL, SPECIAL, EXEMPLARY, OR CONSEQUENTIAL
 * DAMAGES (INCLUDING, BUT NOT LIMITED TO, PROCUREMENT OF SUBSTITUTE GOODS
 * OR SERVICES; LOSS OF USE, DATA, OR PROFITS; OR BUSINESS INTERRUPTION)
 * HOWEVER CAUSED AND ON ANY THEORY OF LIABILITY, WHETHER IN CONTRACT, STRICT
 * LIABILITY, OR TORT (INCLUDING NEGLIGENCE OR OTHERWISE) ARISING IN ANY WAY
 * OUT OF THE USE OF THIS SOFTWARE, EVEN IF ADVISED OF THE POSSIBILITY OF
 * SUCH DAMAGE.
 */

#include <sys/cdefs.h>
__FBSDID("$FreeBSD$");

#include <sys/types.h>
#include <sys/module.h>
#include <sys/systm.h>
#include <sys/errno.h>
#include <sys/param.h>
#include <sys/kernel.h>
#include <sys/conf.h>
#include <sys/uio.h>
#include <sys/malloc.h>
#include <sys/queue.h>
#include <sys/lock.h>
#include <sys/sx.h>
#include <sys/mutex.h>
#include <sys/rwlock.h>
#include <sys/priv.h>
#include <sys/proc.h>
#include <sys/mount.h>
#include <sys/vnode.h>
#include <sys/stat.h>
#include <sys/unistd.h>
#include <sys/filedesc.h>
#include <sys/file.h>
#include <sys/fcntl.h>
#include <sys/bio.h>
#include <sys/buf.h>
#include <sys/sysctl.h>

#include <vm/vm.h>
#include <vm/vm_extern.h>
#include <vm/pmap.h>
#include <vm/vm_map.h>
#include <vm/vm_page.h>
#include <vm/vm_object.h>

#include "fuse.h"
#include "fuse_file.h"
#include "fuse_node.h"
#include "fuse_internal.h"
#include "fuse_ipc.h"
#include "fuse_io.h"

SDT_PROVIDER_DECLARE(fusefs);
/* 
 * Fuse trace probe:
 * arg0: verbosity.  Higher numbers give more verbose messages
 * arg1: Textual message
 */
SDT_PROBE_DEFINE2(fusefs, , io, trace, "int", "char*");

static void
fuse_io_clear_suid_on_write(struct vnode *vp, struct ucred *cred,
	struct thread *td);
static int 
fuse_read_directbackend(struct vnode *vp, struct uio *uio,
    struct ucred *cred, struct fuse_filehandle *fufh);
static int 
fuse_read_biobackend(struct vnode *vp, struct uio *uio, int ioflag,
    struct ucred *cred, struct fuse_filehandle *fufh, pid_t pid);
static int 
fuse_write_directbackend(struct vnode *vp, struct uio *uio,
    struct ucred *cred, struct fuse_filehandle *fufh, off_t filesize,
    int ioflag, bool pages);
static int 
fuse_write_biobackend(struct vnode *vp, struct uio *uio,
    struct ucred *cred, struct fuse_filehandle *fufh, int ioflag, pid_t pid);

/*
 * FreeBSD clears the SUID and SGID bits on any write by a non-root user.
 */
static void
fuse_io_clear_suid_on_write(struct vnode *vp, struct ucred *cred,
	struct thread *td)
{
	struct fuse_data *data;
	struct mount *mp;
	struct vattr va;
	int dataflags;

	mp = vnode_mount(vp);
	data = fuse_get_mpdata(mp);
	dataflags = data->dataflags;

	if (dataflags & FSESS_DEFAULT_PERMISSIONS) {
		if (priv_check_cred(cred, PRIV_VFS_RETAINSUGID)) {
			fuse_internal_getattr(vp, &va, cred, td);
			if (va.va_mode & (S_ISUID | S_ISGID)) {
				mode_t mode = va.va_mode & ~(S_ISUID | S_ISGID);
				/* Clear all vattr fields except mode */
				vattr_null(&va);
				va.va_mode = mode;

				/*
				 * Ignore fuse_internal_setattr's return value,
				 * because at this point the write operation has
				 * already succeeded and we don't want to return
				 * failing status for that.
				 */
				(void)fuse_internal_setattr(vp, &va, td, NULL);
			}
		}
	}
}

SDT_PROBE_DEFINE5(fusefs, , io, io_dispatch, "struct vnode*", "struct uio*",
		"int", "struct ucred*", "struct fuse_filehandle*");
int
fuse_io_dispatch(struct vnode *vp, struct uio *uio, int ioflag, bool pages,
    struct ucred *cred, pid_t pid)
{
	struct fuse_filehandle *fufh;
	int err, directio;
	int fflag;
	bool closefufh = false;

	MPASS(vp->v_type == VREG || vp->v_type == VDIR);

	fflag = (uio->uio_rw == UIO_READ) ? FREAD : FWRITE;
	err = fuse_filehandle_getrw(vp, fflag, &fufh, cred, pid);
	if (err == EBADF && vnode_mount(vp)->mnt_flag & MNT_EXPORTED) {
		/* 
		 * nfsd will do I/O without first doing VOP_OPEN.  We
		 * must implicitly open the file here
		 */
		err = fuse_filehandle_open(vp, fflag, &fufh, curthread, cred);
		closefufh = true;
	}
	else if (err) {
		printf("FUSE: io dispatch: filehandles are closed\n");
		return err;
	}
	if (err)
		goto out;
	SDT_PROBE5(fusefs, , io, io_dispatch, vp, uio, ioflag, cred, fufh);

	/*
         * Ideally, when the daemon asks for direct io at open time, the
         * standard file flag should be set according to this, so that would
         * just change the default mode, which later on could be changed via
         * fcntl(2).
         * But this doesn't work, the O_DIRECT flag gets cleared at some point
         * (don't know where). So to make any use of the Fuse direct_io option,
         * we hardwire it into the file's private data (similarly to Linux,
         * btw.).
         */
	directio = (ioflag & IO_DIRECT) || !fsess_opt_datacache(vnode_mount(vp));

	switch (uio->uio_rw) {
	case UIO_READ:
		if (directio) {
			SDT_PROBE2(fusefs, , io, trace, 1,
				"direct read of vnode");
			err = fuse_read_directbackend(vp, uio, cred, fufh);
		} else {
			SDT_PROBE2(fusefs, , io, trace, 1,
				"buffered read of vnode");
			err = fuse_read_biobackend(vp, uio, ioflag, cred, fufh,
				pid);
		}
		break;
	case UIO_WRITE:
		/*
		 * Kludge: simulate write-through caching via write-around
		 * caching.  Same effect, as far as never caching dirty data,
		 * but slightly pessimal in that newly written data is not
		 * cached.
		 */
		if (directio || fuse_data_cache_mode == FUSE_CACHE_WT) {
			const int iosize = fuse_iosize(vp);
			off_t start, end, filesize;

			SDT_PROBE2(fusefs, , io, trace, 1,
				"direct write of vnode");

			err = fuse_vnode_size(vp, &filesize, cred, curthread);
			if (err)
				goto out;

			start = uio->uio_offset;
			end = start + uio->uio_resid;
			/* 
			 * Invalidate the write cache unless we're coming from
			 * VOP_PUTPAGES, in which case we're writing _from_ the
			 * write cache
			 */
			if (!pages )
				v_inval_buf_range(vp, start, end, iosize);
			err = fuse_write_directbackend(vp, uio, cred, fufh,
				filesize, ioflag, pages);
		} else {
			SDT_PROBE2(fusefs, , io, trace, 1,
				"buffered write of vnode");
			err = fuse_write_biobackend(vp, uio, cred, fufh, ioflag,
				pid);
		}
		fuse_io_clear_suid_on_write(vp, cred, uio->uio_td);
		break;
	default:
		panic("uninterpreted mode passed to fuse_io_dispatch");
	}

out:
	if (closefufh)
		fuse_filehandle_close(vp, fufh, curthread, cred);

	return (err);
}

SDT_PROBE_DEFINE3(fusefs, , io, read_bio_backend_start, "int", "int", "int");
SDT_PROBE_DEFINE2(fusefs, , io, read_bio_backend_feed, "int", "int");
SDT_PROBE_DEFINE3(fusefs, , io, read_bio_backend_end, "int", "ssize_t", "int");
static int
fuse_read_biobackend(struct vnode *vp, struct uio *uio, int ioflag,
    struct ucred *cred, struct fuse_filehandle *fufh, pid_t pid)
{
	struct buf *bp;
	daddr_t lbn;
	int bcount;
	int err, n = 0, on = 0;
	off_t filesize;

	const int biosize = fuse_iosize(vp);

	if (uio->uio_offset < 0)
		return (EINVAL);

	err = fuse_vnode_size(vp, &filesize, cred, curthread);
	if (err)
		return err;

	for (err = 0, bp = NULL; uio->uio_resid > 0; bp = NULL) {
		if (fuse_isdeadfs(vp)) {
			err = ENXIO;
			break;
		}
		if (filesize - uio->uio_offset <= 0)
			break;
		lbn = uio->uio_offset / biosize;
		on = uio->uio_offset & (biosize - 1);

		SDT_PROBE3(fusefs, , io, read_bio_backend_start,
			biosize, (int)lbn, on);

		if ((off_t)lbn * biosize >= filesize) {
			bcount = 0;
		} else if ((off_t)(lbn + 1) * biosize > filesize) {
			bcount = filesize - (off_t)lbn *biosize;
		} else {
			bcount = biosize;
		}

		/* TODO: readahead.  See ext2_read for an example */
		err = bread(vp, lbn, bcount, NOCRED, &bp);
		if (err) {
			brelse(bp);
			bp = NULL;
			break;
		}

		/*
	         * on is the offset into the current bp.  Figure out how many
	         * bytes we can copy out of the bp.  Note that bcount is
	         * NOT DEV_BSIZE aligned.
	         *
	         * Then figure out how many bytes we can copy into the uio.
	         */

		n = 0;
		if (on < bcount)
			n = MIN((unsigned)(bcount - on), uio->uio_resid);
		if (n > 0) {
			SDT_PROBE2(fusefs, , io, read_bio_backend_feed,
				n, n + (int)bp->b_resid);
			err = uiomove(bp->b_data + on, n, uio);
		}
		vfs_bio_brelse(bp, ioflag);
		SDT_PROBE3(fusefs, , io, read_bio_backend_end, err,
			uio->uio_resid, n);
	}

	return (err);
}

SDT_PROBE_DEFINE1(fusefs, , io, read_directbackend_start,
	"struct fuse_read_in*");
SDT_PROBE_DEFINE2(fusefs, , io, read_directbackend_complete,
	"struct fuse_dispatcher*", "struct uio*");

static int
fuse_read_directbackend(struct vnode *vp, struct uio *uio,
    struct ucred *cred, struct fuse_filehandle *fufh)
{
	struct fuse_data *data;
	struct fuse_dispatcher fdi;
	struct fuse_read_in *fri;
	int err = 0;

	data = fuse_get_mpdata(vp->v_mount);

	if (uio->uio_resid == 0)
		return (0);

	fdisp_init(&fdi, 0);

	/*
         * XXX In "normal" case we use an intermediate kernel buffer for
         * transmitting data from daemon's context to ours. Eventually, we should
         * get rid of this. Anyway, if the target uio lives in sysspace (we are
         * called from pageops), and the input data doesn't need kernel-side
         * processing (we are not called from readdir) we can already invoke
         * an optimized, "peer-to-peer" I/O routine.
         */
	while (uio->uio_resid > 0) {
		fdi.iosize = sizeof(*fri);
		fdisp_make_vp(&fdi, FUSE_READ, vp, uio->uio_td, cred);
		fri = fdi.indata;
		fri->fh = fufh->fh_id;
		fri->offset = uio->uio_offset;
		fri->size = MIN(uio->uio_resid,
		    fuse_get_mpdata(vp->v_mount)->max_read);
		if (fuse_libabi_geq(data, 7, 9)) {
			/* See comment regarding FUSE_WRITE_LOCKOWNER */
			fri->read_flags = 0;
			fri->flags = fufh_type_2_fflags(fufh->fufh_type);
		}

		SDT_PROBE1(fusefs, , io, read_directbackend_start, fri);

		if ((err = fdisp_wait_answ(&fdi)))
			goto out;

		SDT_PROBE2(fusefs, , io, read_directbackend_complete,
			fdi.iosize, uio);

		if ((err = uiomove(fdi.answ, MIN(fri->size, fdi.iosize), uio)))
			break;
		if (fdi.iosize < fri->size)
			break;
	}

out:
	fdisp_destroy(&fdi);
	return (err);
}

static int
fuse_write_directbackend(struct vnode *vp, struct uio *uio,
    struct ucred *cred, struct fuse_filehandle *fufh, off_t filesize,
    int ioflag, bool pages)
{
	struct fuse_vnode_data *fvdat = VTOFUD(vp);
	struct fuse_data *data;
	struct fuse_write_in *fwi;
	struct fuse_write_out *fwo;
	struct fuse_dispatcher fdi;
	size_t chunksize;
	void *fwi_data;
	off_t as_written_offset;
	int diff;
	int err = 0;
	bool direct_io = fufh->fuse_open_flags & FOPEN_DIRECT_IO;
	uint32_t write_flags;

	data = fuse_get_mpdata(vp->v_mount);

	/* 
	 * Don't set FUSE_WRITE_LOCKOWNER in write_flags.  It can't be set
	 * accurately when using POSIX AIO, libfuse doesn't use it, and I'm not
	 * aware of any file systems that do.  It was an attempt to add
	 * Linux-style mandatory locking to the FUSE protocol, but mandatory
	 * locking is deprecated even on Linux.  See Linux commit
	 * f33321141b273d60cbb3a8f56a5489baad82ba5e .
	 */
	/*
	 * Set FUSE_WRITE_CACHE whenever we don't know the uid, gid, and/or pid
	 * that originated a write.  For example when writing from the
	 * writeback cache.  I don't know of a single file system that cares,
	 * but the protocol says we're supposed to do this.
	 */
	write_flags = !pages && (
		(ioflag & IO_DIRECT) ||
		!fsess_opt_datacache(vnode_mount(vp)) ||
		fuse_data_cache_mode != FUSE_CACHE_WB) ? 0 : FUSE_WRITE_CACHE;

	if (uio->uio_resid == 0)
		return (0);

	if (ioflag & IO_APPEND)
		uio_setoffset(uio, filesize);

	if (vn_rlimit_fsize(vp, uio, uio->uio_td))
		return (EFBIG);

	fdisp_init(&fdi, 0);

	while (uio->uio_resid > 0) {
		chunksize = MIN(uio->uio_resid, data->max_write);

		fdi.iosize = sizeof(*fwi) + chunksize;
		fdisp_make_vp(&fdi, FUSE_WRITE, vp, uio->uio_td, cred);

		fwi = fdi.indata;
		fwi->fh = fufh->fh_id;
		fwi->offset = uio->uio_offset;
		fwi->size = chunksize;
		fwi->write_flags = write_flags;
		if (fuse_libabi_geq(data, 7, 9)) {
			fwi->flags = fufh_type_2_fflags(fufh->fufh_type);
			fwi_data = (char *)fdi.indata + sizeof(*fwi);
		} else {
			fwi_data = (char *)fdi.indata +
				FUSE_COMPAT_WRITE_IN_SIZE;
		}

		if ((err = uiomove(fwi_data, chunksize, uio)))
			break;

retry:
		err = fdisp_wait_answ(&fdi);
		if (err == ERESTART || err == EINTR || err == EWOULDBLOCK) {
			/*
			 * Rewind the uio so dofilewrite will know it's
			 * incomplete
			 */
			uio->uio_resid += fwi->size;
			uio->uio_offset -= fwi->size;
			/* 
			 * Change ERESTART into EINTR because we can't rewind
			 * uio->uio_iov.  Basically, once uiomove(9) has been
			 * called, it's impossible to restart a syscall.
			 */
			if (err == ERESTART)
				err = EINTR;
			break;
		} else if (err) {
			break;
		}

		fwo = ((struct fuse_write_out *)fdi.answ);

		/* Adjust the uio in the case of short writes */
		diff = fwi->size - fwo->size;
		as_written_offset = uio->uio_offset - diff;

		if (as_written_offset - diff > filesize &&
		    fuse_data_cache_mode != FUSE_CACHE_UC)
			fuse_vnode_setsize(vp, cred, as_written_offset);
		if (as_written_offset - diff >= filesize)
			fvdat->flag &= ~FN_SIZECHANGE;

		if (diff < 0) {
			printf("WARNING: misbehaving FUSE filesystem "
				"wrote more data than we provided it\n");
			err = EINVAL;
			break;
<<<<<<< HEAD
		} else if (diff > 0) {
			/* Short write */
			if (!direct_io) {
				printf("WARNING: misbehaving FUSE filesystem: "
					"short writes are only allowed with "
					"direct_io\n");
			}
			if (ioflag & IO_DIRECT) {
				/* Return early */
				uio->uio_resid += diff;
				uio->uio_offset -= diff;
				break;
			} else {
				/* Resend the unwritten portion of data */
				fdi.iosize = sizeof(*fwi) + diff;
				/* Refresh fdi without clearing data buffer */
				fdisp_refresh_vp(&fdi, FUSE_WRITE, vp,
					uio->uio_td, cred);
				fwi = fdi.indata;
				MPASS2(fwi == fdi.indata, "FUSE dispatcher "
					"reallocated despite no increase in "
					"size?");
				void *src = (char*)fwi_data + fwo->size;
				memmove(fwi_data, src, diff);
				fwi->fh = fufh->fh_id;
				fwi->offset = as_written_offset;
				fwi->size = diff;
				fwi->write_flags = write_flags;
				goto retry;
			}
=======
		} else if (diff > 0 && !(ioflag & IO_DIRECT)) {
			/* 
			 * XXX We really should be directly checking whether
			 * the file was opened with FOPEN_DIRECT_IO, not
			 * IO_DIRECT.  IO_DIRECT can be set in multiple ways.
			 */
			SDT_PROBE2(fuse, , io, trace, 1,
				"misbehaving filesystem: short writes are only "
				"allowed with direct_io");
		}
		uio->uio_resid += diff;
		uio->uio_offset -= diff;

		if (uio->uio_offset > fvdat->filesize &&
		    fuse_data_cache_mode != FUSE_CACHE_UC) {
			fuse_vnode_setsize(vp, uio->uio_offset);
			fvdat->flag &= ~FN_SIZECHANGE;
>>>>>>> fbc27301
		}
	}

	fdisp_destroy(&fdi);

	return (err);
}

SDT_PROBE_DEFINE6(fusefs, , io, write_biobackend_start, "int64_t", "int", "int",
		"struct uio*", "int", "bool");
SDT_PROBE_DEFINE2(fusefs, , io, write_biobackend_append_race, "long", "int");

static int
fuse_write_biobackend(struct vnode *vp, struct uio *uio,
    struct ucred *cred, struct fuse_filehandle *fufh, int ioflag, pid_t pid)
{
	struct fuse_vnode_data *fvdat = VTOFUD(vp);
	struct buf *bp;
	daddr_t lbn;
	off_t filesize;
	int bcount;
	int n, on, err = 0;

	const int biosize = fuse_iosize(vp);

	KASSERT(uio->uio_rw == UIO_WRITE, ("ncl_write mode"));
	if (vp->v_type != VREG)
		return (EIO);
	if (uio->uio_offset < 0)
		return (EINVAL);
	if (uio->uio_resid == 0)
		return (0);

	err = fuse_vnode_size(vp, &filesize, cred, curthread);
	if (err)
		return err;

	if (ioflag & IO_APPEND)
		uio_setoffset(uio, filesize);

	if (vn_rlimit_fsize(vp, uio, uio->uio_td))
		return (EFBIG);

	/*
         * Find all of this file's B_NEEDCOMMIT buffers.  If our writes
         * would exceed the local maximum per-file write commit size when
         * combined with those, we must decide whether to flush,
         * go synchronous, or return err.  We don't bother checking
         * IO_UNIT -- we just make all writes atomic anyway, as there's
         * no point optimizing for something that really won't ever happen.
         */
	do {
		bool direct_append, extending;

		if (fuse_isdeadfs(vp)) {
			err = ENXIO;
			break;
		}
		lbn = uio->uio_offset / biosize;
		on = uio->uio_offset & (biosize - 1);
		n = MIN((unsigned)(biosize - on), uio->uio_resid);

again:
		/* Get or create a buffer for the write */
		direct_append = uio->uio_offset == filesize && n;
		if ((off_t)lbn * biosize + on + n < filesize) {
			extending = false;
			if ((off_t)(lbn + 1) * biosize < filesize) {
				/* Not the file's last block */
				bcount = biosize;
			} else {
				/* The file's last block */
				bcount = filesize - (off_t)lbn *biosize;
			}
		} else {
			extending = true;
			bcount = on + n;
		}
		if (direct_append) {
			/* 
			 * Take care to preserve the buffer's B_CACHE state so
			 * as not to cause an unnecessary read.
			 */
			bp = getblk(vp, lbn, on, PCATCH, 0, 0);
			if (bp != NULL) {
<<<<<<< HEAD
				uint32_t save = bp->b_flags & B_CACHE;
=======
				long save;

				err = fuse_vnode_setsize(vp,
							 uio->uio_offset + n);
				if (err) {
					brelse(bp);
					break;
				}
				save = bp->b_flags & B_CACHE;
				bcount += n;
>>>>>>> fbc27301
				allocbuf(bp, bcount);
				bp->b_flags |= save;
			}
		} else {
			bp = getblk(vp, lbn, bcount, PCATCH, 0, 0);
<<<<<<< HEAD
=======
			if (bp && uio->uio_offset + n > fvdat->filesize) {
				err = fuse_vnode_setsize(vp,
							 uio->uio_offset + n);
				if (err) {
					brelse(bp);
					break;
				}
			}
>>>>>>> fbc27301
		}
		if (!bp) {
			err = EINTR;
			break;
		}
		if (extending) {
			/* 
			 * Extend file _after_ locking buffer so we won't race
			 * with other readers
			 */
			err = fuse_vnode_setsize(vp, cred, uio->uio_offset + n);
			fvdat->flag |= FN_SIZECHANGE;
			if (err) {
				brelse(bp);
				break;
			} 
		}

		SDT_PROBE6(fusefs, , io, write_biobackend_start,
			lbn, on, n, uio, bcount, direct_append);
		/*
	         * Issue a READ if B_CACHE is not set.  In special-append
	         * mode, B_CACHE is based on the buffer prior to the write
	         * op and is typically set, avoiding the read.  If a read
	         * is required in special append mode, the server will
	         * probably send us a short-read since we extended the file
	         * on our end, resulting in b_resid == 0 and, thusly,
	         * B_CACHE getting set.
	         *
	         * We can also avoid issuing the read if the write covers
	         * the entire buffer.  We have to make sure the buffer state
	         * is reasonable in this case since we will not be initiating
	         * I/O.  See the comments in kern/vfs_bio.c's getblk() for
	         * more information.
	         *
	         * B_CACHE may also be set due to the buffer being cached
	         * normally.
	         */

		if (on == 0 && n == bcount) {
			bp->b_flags |= B_CACHE;
			bp->b_flags &= ~B_INVAL;
			bp->b_ioflags &= ~BIO_ERROR;
		}
		if ((bp->b_flags & B_CACHE) == 0) {
			bp->b_iocmd = BIO_READ;
			vfs_busy_pages(bp, 0);
			fuse_io_strategy(vp, bp);
			if ((err = bp->b_error)) {
				brelse(bp);
				break;
			}
		}
		if (bp->b_wcred == NOCRED)
			bp->b_wcred = crhold(cred);

		/*
	         * If dirtyend exceeds file size, chop it down.  This should
	         * not normally occur but there is an append race where it
	         * might occur XXX, so we log it.
	         *
	         * If the chopping creates a reverse-indexed or degenerate
	         * situation with dirtyoff/end, we 0 both of them.
	         */

		if (bp->b_dirtyend > bcount) {
			SDT_PROBE2(fusefs, , io, write_biobackend_append_race,
			    (long)bp->b_blkno * biosize,
			    bp->b_dirtyend - bcount);
			bp->b_dirtyend = bcount;
		}
		if (bp->b_dirtyoff >= bp->b_dirtyend)
			bp->b_dirtyoff = bp->b_dirtyend = 0;

		/*
	         * If the new write will leave a contiguous dirty
	         * area, just update the b_dirtyoff and b_dirtyend,
	         * otherwise force a write rpc of the old dirty area.
	         *
	         * While it is possible to merge discontiguous writes due to
	         * our having a B_CACHE buffer ( and thus valid read data
	         * for the hole), we don't because it could lead to
	         * significant cache coherency problems with multiple clients,
	         * especially if locking is implemented later on.
	         *
	         * as an optimization we could theoretically maintain
	         * a linked list of discontinuous areas, but we would still
	         * have to commit them separately so there isn't much
	         * advantage to it except perhaps a bit of asynchronization.
	         */

		if (bp->b_dirtyend > 0 &&
		    (on > bp->b_dirtyend || (on + n) < bp->b_dirtyoff)) {
			/*
	                 * Yes, we mean it. Write out everything to "storage"
	                 * immediately, without hesitation. (Apart from other
	                 * reasons: the only way to know if a write is valid
	                 * if its actually written out.)
	                 */
			bwrite(bp);
			if (bp->b_error == EINTR) {
				err = EINTR;
				break;
			}
			goto again;
		}
		err = uiomove((char *)bp->b_data + on, n, uio);

		/*
	         * Since this block is being modified, it must be written
	         * again and not just committed.  Since write clustering does
	         * not work for the stage 1 data write, only the stage 2
	         * commit rpc, we have to clear B_CLUSTEROK as well.
	         */
		bp->b_flags &= ~(B_NEEDCOMMIT | B_CLUSTEROK);

		if (err) {
			bp->b_ioflags |= BIO_ERROR;
			bp->b_error = err;
			brelse(bp);
			break;
		}
		/*
	         * Only update dirtyoff/dirtyend if not a degenerate
	         * condition.
	         */
		if (n) {
			if (bp->b_dirtyend > 0) {
				bp->b_dirtyoff = MIN(on, bp->b_dirtyoff);
				bp->b_dirtyend = MAX((on + n), bp->b_dirtyend);
			} else {
				bp->b_dirtyoff = on;
				bp->b_dirtyend = on + n;
			}
			vfs_bio_set_valid(bp, on, n);
		}
		err = bwrite(bp);
		if (err)
			break;
	} while (uio->uio_resid > 0 && n > 0);

	return (err);
}

int
fuse_io_strategy(struct vnode *vp, struct buf *bp)
{
	struct fuse_filehandle *fufh;
	struct ucred *cred;
	struct uio *uiop;
	struct uio uio;
	struct iovec io;
	off_t filesize;
	int error = 0;
	int fflag;
	/* We don't know the true pid when we're dealing with the cache */
	pid_t pid = 0;

	const int biosize = fuse_iosize(vp);

	MPASS(vp->v_type == VREG || vp->v_type == VDIR);
	MPASS(bp->b_iocmd == BIO_READ || bp->b_iocmd == BIO_WRITE);

	fflag = bp->b_iocmd == BIO_READ ? FREAD : FWRITE;
	cred = bp->b_iocmd == BIO_READ ? bp->b_rcred : bp->b_wcred;
	error = fuse_filehandle_getrw(vp, fflag, &fufh, cred, pid);
	if (bp->b_iocmd == BIO_READ && error == EBADF) {
		/* 
		 * This may be a read-modify-write operation on a cached file
		 * opened O_WRONLY.  The FUSE protocol allows this.
		 */
		error = fuse_filehandle_get(vp, FWRITE, &fufh, cred, pid);
	}
	if (error) {
		printf("FUSE: strategy: filehandles are closed\n");
		bp->b_ioflags |= BIO_ERROR;
		bp->b_error = error;
		bufdone(bp);
		return (error);
	}

	uiop = &uio;
	uiop->uio_iov = &io;
	uiop->uio_iovcnt = 1;
	uiop->uio_segflg = UIO_SYSSPACE;
	uiop->uio_td = curthread;

	/*
         * clear BIO_ERROR and B_INVAL state prior to initiating the I/O.  We
         * do this here so we do not have to do it in all the code that
         * calls us.
         */
	bp->b_flags &= ~B_INVAL;
	bp->b_ioflags &= ~BIO_ERROR;

	KASSERT(!(bp->b_flags & B_DONE),
	    ("fuse_io_strategy: bp %p already marked done", bp));
	if (bp->b_iocmd == BIO_READ) {
		io.iov_len = uiop->uio_resid = bp->b_bcount;
		io.iov_base = bp->b_data;
		uiop->uio_rw = UIO_READ;

		uiop->uio_offset = ((off_t)bp->b_blkno) * biosize;
		error = fuse_read_directbackend(vp, uiop, cred, fufh);

		if (!error && uiop->uio_resid) {
			/*
	                 * If we had a short read with no error, we must have
	                 * hit a file hole.  We should zero-fill the remainder.
	                 * This can also occur if the server hits the file EOF.
	                 *
	                 * Holes used to be able to occur due to pending
	                 * writes, but that is not possible any longer.
	                 */
			int nread = bp->b_bcount - uiop->uio_resid;
			int left = uiop->uio_resid;

			if (left > 0)
				bzero((char *)bp->b_data + nread, left);
			uiop->uio_resid = 0;
		}
		if (error) {
			bp->b_ioflags |= BIO_ERROR;
			bp->b_error = error;
		}
	} else {
		/*
	         * If we only need to commit, try to commit
	         */
		if (bp->b_flags & B_NEEDCOMMIT) {
			SDT_PROBE2(fusefs, , io, trace, 1,
				"write: B_NEEDCOMMIT flags set");
		}
		/*
	         * Setup for actual write
	         */
		error = fuse_vnode_size(vp, &filesize, cred, curthread);
		if (error) {
			bp->b_ioflags |= BIO_ERROR;
			bp->b_error = error;
			bufdone(bp);
			return (error);
		}

		if ((off_t)bp->b_blkno * biosize + bp->b_dirtyend > filesize)
			bp->b_dirtyend = filesize - 
				(off_t)bp->b_blkno * biosize;

		if (bp->b_dirtyend > bp->b_dirtyoff) {
			io.iov_len = uiop->uio_resid = bp->b_dirtyend
			    - bp->b_dirtyoff;
			uiop->uio_offset = (off_t)bp->b_blkno * biosize
			    + bp->b_dirtyoff;
			io.iov_base = (char *)bp->b_data + bp->b_dirtyoff;
			uiop->uio_rw = UIO_WRITE;

			error = fuse_write_directbackend(vp, uiop, cred, fufh,
				filesize, 0, false);

			if (error == EINTR || error == ETIMEDOUT
			    || (!error && (bp->b_flags & B_NEEDCOMMIT))) {

				bp->b_flags &= ~(B_INVAL | B_NOCACHE);
				if ((bp->b_flags & B_PAGING) == 0) {
					bdirty(bp);
					bp->b_flags &= ~B_DONE;
				}
				if ((error == EINTR || error == ETIMEDOUT) &&
				    (bp->b_flags & B_ASYNC) == 0)
					bp->b_flags |= B_EINTR;
			} else {
				if (error) {
					bp->b_ioflags |= BIO_ERROR;
					bp->b_flags |= B_INVAL;
					bp->b_error = error;
				}
				bp->b_dirtyoff = bp->b_dirtyend = 0;
			}
		} else {
			bp->b_resid = 0;
			bufdone(bp);
			return (0);
		}
	}
	bp->b_resid = uiop->uio_resid;
	bufdone(bp);
	return (error);
}

int
fuse_io_flushbuf(struct vnode *vp, int waitfor, struct thread *td)
{

	return (vn_fsync_buf(vp, waitfor));
}

/*
 * Flush and invalidate all dirty buffers. If another process is already
 * doing the flush, just wait for completion.
 */
int
fuse_io_invalbuf(struct vnode *vp, struct thread *td)
{
	struct fuse_vnode_data *fvdat = VTOFUD(vp);
	int error = 0;

	if (vp->v_iflag & VI_DOOMED)
		return 0;

	ASSERT_VOP_ELOCKED(vp, "fuse_io_invalbuf");

	while (fvdat->flag & FN_FLUSHINPROG) {
		struct proc *p = td->td_proc;

		if (vp->v_mount->mnt_kern_flag & MNTK_UNMOUNTF)
			return EIO;
		fvdat->flag |= FN_FLUSHWANT;
		tsleep(&fvdat->flag, PRIBIO + 2, "fusevinv", 2 * hz);
		error = 0;
		if (p != NULL) {
			PROC_LOCK(p);
			if (SIGNOTEMPTY(p->p_siglist) ||
			    SIGNOTEMPTY(td->td_siglist))
				error = EINTR;
			PROC_UNLOCK(p);
		}
		if (error == EINTR)
			return EINTR;
	}
	fvdat->flag |= FN_FLUSHINPROG;

	if (vp->v_bufobj.bo_object != NULL) {
		VM_OBJECT_WLOCK(vp->v_bufobj.bo_object);
		vm_object_page_clean(vp->v_bufobj.bo_object, 0, 0, OBJPC_SYNC);
		VM_OBJECT_WUNLOCK(vp->v_bufobj.bo_object);
	}
	error = vinvalbuf(vp, V_SAVE, PCATCH, 0);
	while (error) {
		if (error == ERESTART || error == EINTR) {
			fvdat->flag &= ~FN_FLUSHINPROG;
			if (fvdat->flag & FN_FLUSHWANT) {
				fvdat->flag &= ~FN_FLUSHWANT;
				wakeup(&fvdat->flag);
			}
			return EINTR;
		}
		error = vinvalbuf(vp, V_SAVE, PCATCH, 0);
	}
	fvdat->flag &= ~FN_FLUSHINPROG;
	if (fvdat->flag & FN_FLUSHWANT) {
		fvdat->flag &= ~FN_FLUSHWANT;
		wakeup(&fvdat->flag);
	}
	return (error);
}<|MERGE_RESOLUTION|>--- conflicted
+++ resolved
@@ -503,7 +503,7 @@
 
 		if (as_written_offset - diff > filesize &&
 		    fuse_data_cache_mode != FUSE_CACHE_UC)
-			fuse_vnode_setsize(vp, cred, as_written_offset);
+			fuse_vnode_setsize(vp, as_written_offset);
 		if (as_written_offset - diff >= filesize)
 			fvdat->flag &= ~FN_SIZECHANGE;
 
@@ -512,7 +512,6 @@
 				"wrote more data than we provided it\n");
 			err = EINVAL;
 			break;
-<<<<<<< HEAD
 		} else if (diff > 0) {
 			/* Short write */
 			if (!direct_io) {
@@ -543,25 +542,6 @@
 				fwi->write_flags = write_flags;
 				goto retry;
 			}
-=======
-		} else if (diff > 0 && !(ioflag & IO_DIRECT)) {
-			/* 
-			 * XXX We really should be directly checking whether
-			 * the file was opened with FOPEN_DIRECT_IO, not
-			 * IO_DIRECT.  IO_DIRECT can be set in multiple ways.
-			 */
-			SDT_PROBE2(fuse, , io, trace, 1,
-				"misbehaving filesystem: short writes are only "
-				"allowed with direct_io");
-		}
-		uio->uio_resid += diff;
-		uio->uio_offset -= diff;
-
-		if (uio->uio_offset > fvdat->filesize &&
-		    fuse_data_cache_mode != FUSE_CACHE_UC) {
-			fuse_vnode_setsize(vp, uio->uio_offset);
-			fvdat->flag &= ~FN_SIZECHANGE;
->>>>>>> fbc27301
 		}
 	}
 
@@ -647,36 +627,12 @@
 			 */
 			bp = getblk(vp, lbn, on, PCATCH, 0, 0);
 			if (bp != NULL) {
-<<<<<<< HEAD
 				uint32_t save = bp->b_flags & B_CACHE;
-=======
-				long save;
-
-				err = fuse_vnode_setsize(vp,
-							 uio->uio_offset + n);
-				if (err) {
-					brelse(bp);
-					break;
-				}
-				save = bp->b_flags & B_CACHE;
-				bcount += n;
->>>>>>> fbc27301
 				allocbuf(bp, bcount);
 				bp->b_flags |= save;
 			}
 		} else {
 			bp = getblk(vp, lbn, bcount, PCATCH, 0, 0);
-<<<<<<< HEAD
-=======
-			if (bp && uio->uio_offset + n > fvdat->filesize) {
-				err = fuse_vnode_setsize(vp,
-							 uio->uio_offset + n);
-				if (err) {
-					brelse(bp);
-					break;
-				}
-			}
->>>>>>> fbc27301
 		}
 		if (!bp) {
 			err = EINTR;
@@ -687,7 +643,7 @@
 			 * Extend file _after_ locking buffer so we won't race
 			 * with other readers
 			 */
-			err = fuse_vnode_setsize(vp, cred, uio->uio_offset + n);
+			err = fuse_vnode_setsize(vp, uio->uio_offset + n);
 			fvdat->flag |= FN_SIZECHANGE;
 			if (err) {
 				brelse(bp);
