--- conflicted
+++ resolved
@@ -9,17 +9,10 @@
 LDADD+=	${.OBJDIR}/../../../lib/clang/lib${lib}/lib${lib}.a
 .endfor
 
-<<<<<<< HEAD
 PACKAGE=	clang
 
 DPADD+=	${LIBNCURSESW}
 LDADD+=	-lncursesw
-
-DPADD+=	${LIBPTHREAD}
-LDADD+=	-lpthread
-=======
-LIBADD+= ncursesw pthread
->>>>>>> 2418fd04
 
 BINDIR?= /usr/bin
 
