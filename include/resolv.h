--- conflicted
+++ resolved
@@ -46,12 +46,8 @@
 
 /*%
  *	@(#)resolv.h	8.1 (Berkeley) 6/2/93
-<<<<<<< HEAD
- *	$Id: resolv.h,v 1.19.18.4 2008/04/03 23:15:15 marka Exp $
+ *	$Id: resolv.h,v 1.30 2009/03/03 01:52:48 each Exp $
  * $FreeBSD$
-=======
- *	$Id: resolv.h,v 1.30 2009/03/03 01:52:48 each Exp $
->>>>>>> 08d41c70
  */
 
 #ifndef _RESOLV_H_
@@ -180,11 +176,10 @@
 	int	res_h_errno;		/*%< last one set for this context */
 	int	_vcsock;		/*%< PRIVATE: for res_send VC i/o */
 	u_int	_flags;			/*%< PRIVATE: see below */
-	u_char	_rnd[16];		/*%< PRIVATE: random state */
 	u_int	_pad;			/*%< make _u 64 bit aligned */
 	union {
 		/* On an 32-bit arch this means 512b total. */
-		char	pad[56 - 4*sizeof (int) - 2*sizeof (void *)];
+		char	pad[72 - 4*sizeof (int) - 3*sizeof (void *)];
 		struct {
 			u_int16_t		nscount;
 			u_int16_t		nstimes[MAXNS];	/*%< ms. */
@@ -192,6 +187,7 @@
 			struct __res_state_ext *ext;	/*%< extension for IPv6 */
 		} _ext;
 	} _u;
+	u_char	*_rnd;			/*%< PRIVATE: random state */
 };
 
 typedef struct __res_state *res_state;
@@ -433,7 +429,6 @@
 u_int16_t	_getshort(const u_char *);
 u_int32_t	_getlong(const u_char *);
 #endif
-<<<<<<< HEAD
 const char *	p_class(int);
 const char *	p_time(u_int32_t);
 const char *	p_type(int);
@@ -449,39 +444,14 @@
 int		dn_comp(const char *, u_char *, int, u_char **, u_char **);
 int		dn_expand(const u_char *, const u_char *, const u_char *,
 			  char *, int);
+void		res_rndinit(res_state);
 u_int		res_randomid(void);
+u_int		res_nrandomid(res_state);
 int		res_nameinquery(const char *, int, int, const u_char *,
 				const u_char *);
 int		res_queriesmatch(const u_char *, const u_char *,
 				 const u_char *, const u_char *);
 const char *	p_section(int, int);
-=======
-const char *	p_class __P((int));
-const char *	p_time __P((u_int32_t));
-const char *	p_type __P((int));
-const char *	p_rcode __P((int));
-const char *	p_sockun __P((union res_sockaddr_union, char *, size_t));
-const u_char *	p_cdnname __P((const u_char *, const u_char *, int, FILE *));
-const u_char *	p_cdname __P((const u_char *, const u_char *, FILE *));
-const u_char *	p_fqnname __P((const u_char *, const u_char *,
-			       int, char *, int));
-const u_char *	p_fqname __P((const u_char *, const u_char *, FILE *));
-const char *	p_option __P((u_long));
-char *		p_secstodate __P((u_long));
-int		dn_count_labels __P((const char *));
-int		dn_comp __P((const char *, u_char *, int,
-			     u_char **, u_char **));
-int		dn_expand __P((const u_char *, const u_char *, const u_char *,
-			       char *, int));
-void		res_rndinit __P((res_state));
-u_int		res_randomid __P((void));
-u_int		res_nrandomid __P((res_state));
-int		res_nameinquery __P((const char *, int, int, const u_char *,
-				     const u_char *));
-int		res_queriesmatch __P((const u_char *, const u_char *,
-				      const u_char *, const u_char *));
-const char *	p_section __P((int, int));
->>>>>>> 08d41c70
 /* Things involving a resolver context. */
 int		res_ninit(res_state);
 int		res_nisourserver(const res_state, const struct sockaddr_in *);
